import multiprocessing as multip
import os
import warnings

from pydmclab.hpc.launch import LaunchTools
from pydmclab.hpc.submit import SubmitTools
from pydmclab.hpc.analyze import AnalyzeVASP, AnalyzeBatch
from pydmclab.core.comp import CompTools
from pydmclab.core.query import MPQuery, MPLegacyQuery
from pydmclab.core.struc import StrucTools
from pydmclab.core.mag import MagTools
from pydmclab.core.energies import ChemPots, FormationEnthalpy, MPFormationEnergy
from pydmclab.utils.handy import read_json, write_json
from pydmclab.data.configs import load_partition_configs


def get_vasp_configs(
    standard="dmc",
    dont_relax_cell=False,
    incar_mods=None,
    kpoints_mods=None,
    potcar_mods=None,
    flexible_convergence_criteria=False,
    compare_static_and_relax_energies=0.1,
    special_functional=False,
    COHPSteps=2000,
    reciprocal_kpoints_density_for_lobster=100,
    bandstructure_symprec=0.1,
    bandstructure_kpoints_line_density=20,
):
    """
    configs related to VASP calculations
    Args:
        standard (str):
            "dmc" for group standard, "mp" for Materials Project standard
                This affects how pymatgen VaspSets get modified
                See pydmclab.hpc.sets.GetSet.user_*_settings for more details
        dont_relax_cell (bool)
            if True, sets ISIF = 2 for all calculations
            if False, do nothing
        <input_file>_mods (dict)
            <input_file> in [incar, kpoints, potcar]
            all of these mods expect a dictionary of the format
                {xc-calc (str) : {setting (str) : value (str, bool, float, int, list)}}
                    xc can be 'gga', 'ggau', 'metagga', 'metaggau', 'hse06', etc
                    calc can be 'loose', 'relax', 'static', 'lobster', 'dfpt', etc
                use xc-calc = 'all-<calc>' to apply modification to all xcs for a given <calc>
                use xc-calc = '<xc>-all' to apply modifications to all calcs for a given <xc>
                use xc-calc = 'all-all' to apply modifications to all xcs and all calcs
        incar_mods (dict)
            modifications to INCAR (on top of the VaspSet determined by pydmclab.hpc.sets.GetSet)
                e.g., to modify INCAR settings for all of your metagga calculations:
                    {'metagga-all' : {'LMAXMIX' : 0.1,
                                    'EDIFF' : 1e-7}}
                e.g., to modify only your gga-relax calculations
                    {'gga-relax' : {'EDIFFG' : -0.05}}
        kpoints_mods (dict):
            modifications to KPOINTS (see pydmclab.hpc.sets.GetSet.user_kpoints_settings for options)
                e.g., to set an 8x8x8 grid for all gga calculations
                    {'gga-all' : {'grid' : [8, 8, 8]}}
        potcar_mods (dict):
            modifications to POTCAR
                e.g., to change your W pseudopotential for all calculations
                    {'all-all' : {'W' : 'W_pv'}}
        flexible_convergence_criteria (bool):
            if True, reduce EDIFF/EDIFFG if convergence is taking very many steps
            if False, only update NELM and NSW if convergence is taking very many steps
        compare_static_and_relax_energies (float):
            if True, if the difference between static and relax energies is greater than this, rerun the static calculation
            if False, don't compare the energies
        special_functional (dict or bool)
            if you're not using r2SCAN, PBE, or HSE06, specify here
                e.g., {'gga' : 'PS'} would use PBESol for gga calculations
                e.g., {'metagga' : 'SCAN'} would use SCAN for metagga calculations
            if False, do nothing
        COHPSteps (int):
            how many (E, DOS) points do you want in LOBSTER outputs
                only applies to xc-calc='all-lobster'
        reciprocal_kpoints_density_for_lobster (int):
            kppra for LOBSTER calculations (higher is denser grid)
                only applies to xc-calc='all-lobster'
        bandstructure_symprec (float):
            symmetry precision for finding primitive cell before bandstructure calculation
                only applies to xc-calc='all-bs'
        bandstructure_kpoints_line_density (int):
            number of KPOINTS between each high-symmetry k-point for bandstructure calculation
                only applies to xc-calc='all-bs'
    Returns:
        dictionary of configs relevant to running VASP
    """
    if incar_mods is None:
        incar_mods = {}
    if kpoints_mods is None:
        kpoints_mods = {}
    if potcar_mods is None:
        potcar_mods = {}

    vasp_configs = {}
    if dont_relax_cell:
        incar_mods.update({"all-all": {"ISIF": 2}})
    vasp_configs["standard"] = standard
    vasp_configs["incar_mods"] = incar_mods
    vasp_configs["kpoints_mods"] = kpoints_mods
    vasp_configs["potcar_mods"] = potcar_mods
    vasp_configs["functional"] = special_functional
    vasp_configs["bs_symprec"] = bandstructure_symprec
    vasp_configs["bs_line_density"] = bandstructure_kpoints_line_density
    vasp_configs["COHPSteps"] = COHPSteps
    vasp_configs["reciprocal_kpoints_density_for_lobster"] = (
        reciprocal_kpoints_density_for_lobster
    )
    vasp_configs["flexible_convergence_criteria"] = flexible_convergence_criteria
    vasp_configs["relax_static_energy_diff_tol"] = compare_static_and_relax_energies

    return vasp_configs


def get_slurm_configs(
    total_nodes=1,
    cores_per_node=8,
    walltime_in_hours=95,
    mem_per_core="all",
    partition="agsmall,msismall,msidmc",
    error_file="log.e",
    output_file="log.o",
    account="cbartel",
):
    """
    configs related to HPC settings for each submission script
    Args:
        total_nodes (int):
            how many nodes to run each VASP job on
        cores_per_node (int):
            how many cores per node to use for each VASP job
        walltime_in_hours (int):
            how long to run each VASP job
        mem_per_core (str):
            if 'all', try to use all avaiable mem; otherwise use specified memory (int, MB) per core
        partition (str):
            what part of the cluster to run each VASP job on
        error_file (str):
            where to send each VASP job errors
        output_file (str):
            where to send each VASP job outputs
        account (str):
            what account to charge for your VASP jobs
    Returns:
        {slurm config name : slurm config value}
    """
    slurm_configs = {}

    slurm_configs["nodes"] = total_nodes
    slurm_configs["ntasks"] = int(total_nodes * cores_per_node)

    if account == "cbartel":
        # convert MSI to minutes
        slurm_configs["time"] = int(walltime_in_hours * 60)

    if total_nodes > 1:
        if "small" in partition:
            print("WARNING: cant use small partition on > 1 node; switching to large")
        partition = partition.replace("small", "large")

    slurm_configs["partition"] = partition

    slurm_configs["error_file"] = error_file
    slurm_configs["output_file"] = output_file
    slurm_configs["account"] = account

    if total_nodes > 4:
        print("WARNING: are you sure you need more than 4 nodes??")

    if (total_nodes > 1) and (cores_per_node < 32):
        print("WARNING: this seems like a small job. are you sure you need > 1 node??")

    # figure out how much memory to use per core
    if mem_per_core == "all":
        partitions = load_partition_configs()
        if partition in partitions:
            mem_per_cpu = partitions[partition]["mem_per_core"]
            if isinstance(mem_per_cpu, str):
                if "GB" in mem_per_cpu:
                    mem_per_cpu = int(mem_per_cpu.replace("GB", "")) * 1000
        elif partition == "agsmall,msidmc":
            mem_per_cpu = 4000
        else:
            mem_per_cpu = 1900
    else:
        mem_per_cpu = mem_per_core

    slurm_configs["mem-per-cpu"] = str(int(mem_per_cpu)) + "M"
    return slurm_configs


def get_sub_configs(
    relaxation_xcs=["gga"],
    static_addons={"gga": ["lobster"]},
    prioritize_relaxes=True,
    start_with_loose=False,
    custom_calc_list=None,
    restart_these_calcs=None,
    submit_calculations_in_parallel=False,
    machine="msi",
    mpi_command="mpirun",
    vasp_version=6,
    struc_src_for_hse="metagga-relax",
):
    """
    configs related to generating submission scripts
    Args:
        relaxation_xcs (list):
            list of xcs you want to run relax + static for
                e.g., ['gga', 'metaggau'] if you want to run PBE and R2SCAN+U calculations
        static_addons (dict):
            {xc : [list of additional calculations to run after static]}
                e.g., {'gga' : ['lobster', 'parchg']} if you want to run LOBSTER and PARCHG analysis after your PBE calculation
        prioritize_relaxes (bool):
            the combination of relaxation_xcs and static_addons generates a calc_list (the order of calculations to be executed)
                if True, run relax+static for all relaxation_xcs first, then run static_addons
                if False, run xc by xc, so once a relax+static finishes for an xc, run all of that xc's static_addons next
            e.g.,
                if relaxation_xcs = ['gga', 'metagga']
                and static_addons = {'gga' : ['lobster'], 'metagga' : ['bs']}
                if prioritize_relaxes = True,
                    calc_list = ['gga-relax', 'gga-static', 'metagga-relax', 'metagga-static', 'gga-lobster', 'metagga-bs']
                if prioritize_relaxes = False,
                    calc_list = ['gga-relax', 'gga-static', 'gga-lobster', 'metagga-relax', 'metagga-static', 'metagga-lobster']
        start_with_loose (bool):
            if True, your first relaxation_xc will start with a loose calc before relax --> static
            if False, no loose calculations will be performed
        custom_calc_list (list):
            if you don't want to autogenerate a calc_list, you can specify the full list you want to run here
                e.g., ['metagga-static'] would only run this single xc-calc
        restart_these_calcs (list):
            list of xc-calcs you want to start over (e.g., ['gga-lobster'])
        submit_calculations_in_parallel (bool or int):
            whether to prepare submission scripts in parallel or not
                False: use 1 processor
                True: use all available processors - 1
                int: use that many processors
            you should only execute this function on a login node if submit_calculations_in_parallel = False
        machine (str):
            name of supercomputer
        mpi_command (str):
            the command to use for mpi (eg mpirun, srun, etc)
        vasp_version (int):
            5 for 5.4.4 or 6 for 6.4.1
    Returns:
        {config_name : config_value}
    """
    sub_configs = {}

    if restart_these_calcs is None:
        restart_these_calcs = []

    if not submit_calculations_in_parallel:
        n_procs = 1
    else:
        if submit_calculations_in_parallel is True:
            n_procs = multip.cpu_count() - 1
        else:
            n_procs = int(submit_calculations_in_parallel)

    sub_configs["n_procs_for_submission"] = n_procs
    sub_configs["mpi_command"] = mpi_command

    if custom_calc_list:
        sub_configs["custom_calc_list"] = custom_calc_list

    sub_configs["fresh_restart"] = restart_these_calcs
    sub_configs["start_with_loose"] = start_with_loose
    sub_configs["relaxation_xcs"] = relaxation_xcs
    sub_configs["static_addons"] = static_addons
    sub_configs["machine"] = machine
    sub_configs["vasp_version"] = vasp_version
    sub_configs["struc_src_for_hse"] = struc_src_for_hse

    if prioritize_relaxes:
        sub_configs["run_static_addons_before_all_relaxes"] = False
    else:
        sub_configs["run_static_addons_before_all_relaxes"] = True

    return sub_configs


def get_launch_configs(
    n_afm_configs=0,
    override_mag=False,
    ID_specific_vasp_configs=None,
):
    """
    configs related to launching chains of calculations
    Args:
        n_afm_configs (int):
            number of antiferromagnetic configurations to run for each structure (0 if you don't want to run AFM)
                these are generated using pydmclab.core.mag.MagTools
                each configuration will be its own calculation directory (afm_0, afm_1, ...)
        override_mag (str or bool):
            if False, do nothing
            if str, set mag to override_mag (rather than letting pydmclab.core.mag.MagTools figure out if it might be magnetic)
                NOTE: not sure if this is working
        ID_specific_vasp_configs (dict):
            use this to modify VASP configs for a subset of the structures you're calculating
                {<formula_indicator>_<struc_indicator> : {'incar_mods' : {<INCAR tag> : <value>}, {'kpoints' : <kpoints value>}, {'potcar' : <potcar value>}}
            e.g.,
                to change EDIFF for the perovskite polymorph of SrZrS3
                    {'SrZrS3_perovskite' : {'incar_mods' : {'EDIFF' : 1e-5}}}
    Returns:
        dictionary of launch configurations
            {config param : config value}
    """

    if ID_specific_vasp_configs is None:
        ID_specific_vasp_configs = {}
    return {
        "override_mag": override_mag,
        "n_afm_configs": n_afm_configs,
        "ID_specific_vasp_configs": ID_specific_vasp_configs,
    }


def get_analysis_configs(
    only_calc="static",
    only_xc=None,
    analyze_structure=True,
    analyze_trajectory=False,
    analyze_mag=False,
    analyze_charge=False,
    analyze_dos=False,
    analyze_bonding=False,
    exclude=None,
    remake_results=False,
    verbose=False,
):
    """
    configs related to parsing calculations and compiling results
    Args:
        only_calc (bool or str):
            if str, only analyze this calc (eg 'static')
            if list, only analyze these calculations (eg ['static','lobster'])
            if None, analyze all calculations
        only_xc (bool or str):
            if str, only analyze this xc (eg 'gga')
            if list, only analyze these xcs (eg ['gga','ggau'])
            if None, analyze all xcs
        analyze_structure (bool):
            True to include structure in your results
        analyze_trajectory (bool):
            True to include ionic relaxation trajectory in your results
        analyze_mag (bool):
            True to include magnetization in your results
        analyze_charge (bool):
            True to include bader charge + lobster charges + madelung in your results
        analyze_dos (bool):
            True to include pdos, tdos in your results
        analyze_bonding (bool):
            True to include tcohp, pcohp, tcoop, pcoop, tcobi, pcobi in your results
        exclude (list):
            list of strings to exclude from analysis
                overwrites other options
        remake_results (bool):
            if True, regeneration calc_dir/results.json file even if it exists and calc hasn't re-started
        verbose (bool):
            print ('analyzing %s' % calc_dir) whenever one is being analyzed
    Returns:
        dictionary of configs related to analysis
            {config param (str) : config value (str, bool)}
    """

    if exclude is None:
        exclude = []

    analysis_configs = {}

    includes = []
    if analyze_structure:
        includes.append("structure")

    if analyze_trajectory:
        includes.append("trajectory")

    if analyze_mag:
        includes.append("mag")

    if analyze_charge:
        includes.extend(["charge", "madelung"])

    if analyze_dos:
        includes.extend(["tdos", "pdos"])

    if analyze_bonding:
        includes.extend(["tcohp", "pcohp", "tcoop", "pcoop", "tcobi", "pcobi"])

    for include in includes:
        analysis_configs["include_" + include] = True

    if exclude:
        for ex in exclude:
            analysis_configs["include_" + ex] = False

    analysis_configs["only_calc"] = only_calc
    analysis_configs["only_xc"] = only_xc
    analysis_configs["remake_results"] = remake_results
    analysis_configs["verbose"] = verbose

    return analysis_configs


def get_query(
    api_key,
    search_for,
    max_Ehull=0.05,
    max_polymorph_energy=0.1,
    max_strucs_per_cmpd=1,
    max_sites_per_structure=41,
    include_sub_phase_diagrams=False,
    include_structure=True,
    properties=None,
    data_dir=os.getcwd().replace("scripts", "data"),
    savename="query.json",
    remake=False,
):
    """
    Use this to retrieve data + structures from the Materials Project (next-gen)
    Args:
        api_key (str or None)
            your API key (should be 32 characters for next-gen database)
                can be None, but you need to configure pymatgen w/ your MP API key
                     `pmg config --add PMG_MAPI_KEY <USER_API_KEY>`
        search_for (str or list)
            can either be:
                a chemical system (str) of elements joined by "-"
                    eg 'Ca-Ti-O' for all ternary calcium titanium oxides
                a chemical formula (str)
                    eg 'CaTiO3' for this formula
                an MP ID (str)
                    eg 'mp-1234' for this ID
            or a list of:
                chemical systems (str) of elements joined by "-"
                    eg ['Ca-Ti-O', 'Sr-Ti-O']
                chemical formulas (str)
                    eg ['CaO', 'CaTiO3']
                MP IDs (str)
                    eg ['mp-1', 'mp-2']
        max_Ehull (float)
            upper bound on energy above hull for retrieved entries
        max_polymorph_energy (float)
            upper bound on polymorph energy for retrieved entries
                set to 0 to only retrieve ground-state structures for all compositions
        max_strucs_per_cmpd (int)
            upper bound on number of polymorphs to retrieve for each queried composition
                retains the lowest energy ones
        max_sites_per_structure (int)
            upper bound on number of sites in retrieved structures
        include_sub_phase_diagrams (bool)
            if True, include all sub-phase diagrams for a given composition
                e.g., if search_for = "Sr-Zr-S", then also include "Sr-S" and "Zr-S" in the query
        include_structure (bool)
            if True, include the structure (as a dictionary) for each entry
        properties (list or None)
            list of properties to query
                if None, then use pydmclab.core.query.MPQuery.typical_properties
                if 'all', then use all properties
                if a string, then add that property to typical_properties
                if a list, then add those properties to typical_properties
        data_dir (str)
            directory to save fjson
        savename (str)
            filename for fjson in data_dir
        remake (bool)
            write (True) or just read (False) fjson
    Returns:
        {ID (str) : {'structure' : Pymatgen Structure as dict,
                    '<other property>' : whatever you queried for}}
        e.g.,
            {'mp-1234' : {'structure' : Structure.as_dict,
                          'E_mp' : -5.4321}}
        Note: if you don't want to use MP data, you can create your own `get_query` function that gets whatever data you want
            e.g., it might return
            {'SrZrS3_perovskite' : {'structure' : Structure.as_dict,
                                    'E_per_at' : -6.54}}
    """

    if api_key and len(api_key) < 32:
        raise ValueError("API key should be 32 characters or NoneType")

    fjson = os.path.join(data_dir, savename)
    if os.path.exists(fjson) and not remake:
        return read_json(fjson)

    # initialize MPQuery with your API key
    mpq = MPQuery(api_key=api_key)

    # get the data from MP
    data = mpq.get_data(
        search_for=search_for,
        properties=properties,
        max_Ehull=max_Ehull,
        max_sites_per_structure=max_sites_per_structure,
        max_polymorph_energy=max_polymorph_energy,
        include_structure=include_structure,
        max_strucs_per_cmpd=max_strucs_per_cmpd,
        include_sub_phase_diagrams=include_sub_phase_diagrams,
    )

    write_json(data, fjson)
    return read_json(fjson)


def get_legacy_query(
    comp,
    api_key,
    properties=None,
    criteria=None,
    only_gs=True,
    include_structure=True,
    supercell_structure=False,
    max_Ehull=0.05,
    max_sites_per_structure=65,
    max_strucs_per_cmpd=4,
    data_dir=os.getcwd().replace("scripts", "data"),
    savename="query.json",
    remake=False,
):
    """
    NOTE: this is deprecated for get_query
    Args:
        comp (list or str)
            can either be:
                - a chemical system (str) of elements joined by "-"
                - a chemical formula (str)
            can either be a list of:
                - chemical systems (str) of elements joined by "-"
                - chemical formulas (str)
        api_key (str):
            your API key for Materials Project
        properties (list or None)
            list of properties to query
                - if None, then use typical_properties
                - if 'all', then use supported_properties
        criteria (dict or None)
            dictionary of criteria to query
                - if None, then use {}
        only_gs (bool)
            if True, remove non-ground state polymorphs for each unique composition
        include_structure (bool)
            if True, include the structure (as a dictionary) for each entry
        supercell_structure (bool)
            only runs if include_structure = True
            if False, just retrieve the MP structure
            if not False, must be specified as [a,b,c] to make an a x b x c supercell of the MP structure
        max_Ehull (float)
            if not None, remove entries with Ehull_mp > max_Ehull
        max_sites_per_structure (int)
            if not None, remove entries with more than max_sites_per_structure sites
        max_strucs_per_cmpd (int)
            if not None, only retain the lowest energy structures for each composition until you reach max_strucs_per_cmpd
        data_dir (str)
            directory to save fjson
        savename (str)
            filename for fjson in data_dir
        remake (bool)
            write (True) or just read (False) fjson
    Returns:
        {ID (str) : {'structure' : Pymatgen Structure as dict,
                    < any other data you want to keep track of >}}
    """
    warnings.warn(
        "DeprecationWarning: Are you sure you want to use the legacy MP database? The next-gen MP database is preferred. Use pydmclab.hpc.helpers.get_query"
    )

    fjson = os.path.join(data_dir, savename)
    if os.path.exists(fjson) and not remake:
        return read_json(fjson)

    # initialize MPQuery with your API key
    mpq = MPLegacyQuery(api_key=api_key)

    # get the data from MP
    data = mpq.get_data_for_comp(
        comp=comp,
        properties=properties,
        criteria=criteria,
        only_gs=only_gs,
        include_structure=include_structure,
        supercell_structure=supercell_structure,
        max_Ehull=max_Ehull,
        max_sites_per_structure=max_sites_per_structure,
        max_strucs_per_cmpd=max_strucs_per_cmpd,
    )

    write_json(data, fjson)
    return read_json(fjson)


def check_query(query):
    for mpid in query:
        print("\nmpid: %s" % mpid)
        print("\tcmpd: %s" % query[mpid]["cmpd"])
        print("\tstructure formula: %s" % StrucTools(query[mpid]["structure"]).formula)


def get_strucs(
    query,
    data_dir=os.getcwd().replace("scripts", "data"),
    savename="strucs.json",
    remake=False,
    force_supercell=False,
):
    """
    You should rarely use this default function, but it should give you an idea how to make your own structures
    Args:
        query (dict)
            {<unique structure indicator> (e.g., MP ID) :
                {'structure' : Pymatgen Structure as dict,
                 '<any other info>' : ...}}
            usually generated with get_query (or similar custom function)
        data_dir (str)
            directory to save fjson
        savename (str)
            filename for fjson in DATA_DIR
        remake (bool)
            write (True) or just read (False) fjson
        force_supercell (bool)
            whether to create a 2x2x2 supercell for structures with only 1 atom
    Returns:
        {formula_indicator (str) :
            {struc_indicator (str) :
                Pymatgen Structure object as dict}}
        e.g., if you got some MP data, this might return something like:
            {'Cl3Cs1Pb1' : {'mp-1234' : Structure.as_dict}}
        e.g., if you made this yourself, it might look like:
            {'Li2FeP2S6' : {'ordering_0' : Structure.as_dict}}
        All structures within a formula_indicator should have the same composition
        It's fine if the struc_indicator alone does not define a material, but formula_indicator + struc_indicator should
    """

    fjson = os.path.join(data_dir, savename)
    if os.path.exists(fjson) and not remake:
        return read_json(fjson)

    # get all unique chemical formulas in the query
    formulas_in_query = sorted(list(set([query[mpid]["cmpd"] for mpid in query])))

    data = {}
    for formula in formulas_in_query:
        # get all MP IDs in your query having that formula
        mpids = [mpid for mpid in query if query[mpid]["cmpd"] == formula]
        data[formula] = {mpid: query[mpid]["structure"] for mpid in mpids}

    if force_supercell:
        # if this is True, make a 2x2x2 if input structure is a 1 atom unit cell
        for formula, formula_data in data.items():
            for mpid, struc_dict in formula_data.items():
                struc = StrucTools(struc_dict).structure
                if len(struc) < 2:
                    supercell = StrucTools(struc).make_supercell([2, 2, 2])
                    data[formula][mpid] = supercell.as_dict()

    write_json(data, fjson)
    return read_json(fjson)


def check_strucs(strucs):
    for formula in strucs:
        for ID in strucs[formula]:
            print("\nformula: %s" % formula)
            print("\tID: %s" % ID)
            struc = strucs[formula][ID]
            print("\tstructure formula: %s" % StrucTools(struc).formula)


def get_magmoms(
    strucs,
    max_afm_combos=50,
    treat_as_nm=None,
    data_dir=os.getcwd().replace("scripts", "data"),
    savename="magmoms.json",
    remake=False,
):
    """
    Args:
        strucs (dict)
            {formula_indicator :
                {struc_indicator : structure}}
            usually generated with get_strucs (or similar custom function)
        max_afm_combos (int)
            maximum number of AFM configurations to generate
        treat_as_nm (list)
            any normally mag els you'd like to treat as nonmagnetic for AFM enumeration
                e.g., if you know Ti won't be magnetic, you could set to ['Ti']
        data_dir (str)
            directory to save fjson
        savename (str)
            filename for fjson in data_dir
        remake (bool)
            write (True) or just read (False) fjson
    Returns:
        {formula identifier (str) :
            {structure identifier for that formula (str) :
                {AFM ordering identifier (str) :
                    [list of magmoms (floats) for each site in the structure]}}}
        e.g.,
        {'Cr2O3' :
            {'mp-4321' :
                {'0' : [-5, 5, -5, 5, -5, 5, 0, 0, 0, 0, 0, 0, 0, 0]}}}
    """

    fjson = os.path.join(data_dir, savename)
    if not remake and os.path.exists(fjson):
        return read_json(fjson)

    if treat_as_nm is None:
        treat_as_nm = []

    magmoms = {}
    for formula in strucs:
        magmoms[formula] = {}
        for ID in strucs[formula]:
            # for each unique structure, get AFM magmom orderings
            structure = strucs[formula][ID]
            magtools = MagTools(
                structure=structure,
                max_afm_combos=max_afm_combos,
                treat_as_nm=treat_as_nm,
            )
            curr_magmoms = magtools.get_afm_magmoms
            magmoms[formula][ID] = curr_magmoms

    write_json(magmoms, fjson)
    return read_json(fjson)


def check_magmoms(strucs, magmoms):
    for formula in strucs:
        for ID in strucs[formula]:
            structure_formula = StrucTools(strucs[formula][ID]).formula
            n_afm_configs = len(magmoms[formula][ID])
            print("%s: %i AFM configs\n" % (structure_formula, n_afm_configs))


def get_launch_dirs(
    strucs,
    magmoms,
    user_configs=None,
    make_launch_dirs=True,
    data_dir=os.getcwd().replace("scripts", "data"),
    calcs_dir=os.getcwd().replace("scripts", "calcs"),
    savename="launch_dirs.json",
    remake=False,
):
    """
    Args:
        strucs (dict)
            {formula_indicator
                : {struc_indicator
                    : structure}}
            usually generated w/ get_strucs (or similar custom function)
        magmoms (dict)
            {formula_indicator :
                {struc_indicator :
                    {AFM configuration index :
                        [list of magmoms on each site]}}
            usually generated w/ get_magmoms (or similar custom function)
        user_configs (dict)
            optional configs that apply to launch directories
                these usually get generated using get_launch_configs
                n_afm_configs = 0 by default
                    how many AFM configurations to run
                override_mag = False by default
                    could be 'nm' if you only want to run nonmagnetic,
                    won't check for whether structure is mag or not mag,
                    it will just do as you say
                    (not sure if this is properly implemented)
                ID_specific_vasp_configs: None by default
                    {<formula_indicator>_<struc_indicator> :
                        {'incar_mods' : {<incar_key> : <incar_val>},
                        {'kpoints_mods' : {<kpoints_key> : <kpoints_val>},
                        {'potcar_mods' : {<potcar_key> : <potcar_val>}}
        make_launch_dirs (bool)
            make launch directories (True) or just return launch dict (False)
        data_dir (str)
            directory to save fjson
                usually is this ../data
        calcs_dir (str)
            directory that holds all your calculations
                usually this is ../calcs or /scratch/..../calcs
        savename (str)
            filename for fjson in data_dir
        remake (bool)
            write (True) or just read (False) fjson
    Returns:
        {launch_dir (str) :
            {'magmom' : [list of magmoms for the structure in that launch_dir (list)],
             'ID_specific_vasp_configs' : {<formula_indicator>_<struc_indicator> : {desired configs for this entry}}}
        Returns the minimal list of directories that will house submission files (each of which launch a chain of calcs)
            note a chain of calcs must have the same structure and magnetic information, otherwise, there's no reason to chain them
                so the launch_dir defines: structure, magmom, ID-specific configs
        These launch_dirs have a very prescribed structure:
            calcs_dir / formula_indicator / struc_indicator / mag
            e.g.,
                ../calcs/Nd2O7Ru2/mp-19930/fm
                ../calcs/LiMn2O4_1/3/afm_4
                    (if LiMn2O4_1 was a unique compositional indicator and 3 was a unique structural indicator)
        also makes launch_dir and populates with POSCAR using strucs if make_dirs=True
    """

    fjson = os.path.join(data_dir, savename)
    if os.path.exists(fjson) and not remake:
        return read_json(fjson)

    if user_configs is None:
        user_configs = {}

    all_launch_dirs = {}
    for formula in strucs:
        for ID in strucs[formula]:
            # for each unique structure, generate our launch directories
            structure = strucs[formula][ID]
            if magmoms:
                curr_magmoms = magmoms[formula][ID]
            else:
                curr_magmoms = None

            launch = LaunchTools(
                calcs_dir=calcs_dir,
                structure=structure,
                formula_indicator=formula,
                struc_indicator=ID,
                initial_magmoms=curr_magmoms,
                user_configs=user_configs,
            )

            launch_dirs = launch.launch_dirs(make_dirs=make_launch_dirs)

            for launch_dir, params in launch_dirs.items():
                all_launch_dirs[launch_dir] = params

    write_json(all_launch_dirs, fjson)
    return read_json(fjson)


def check_launch_dirs(launch_dirs):
    print("\nanalyzing launch directories")
    for d in launch_dirs:
        print("\nlaunching from %s" % d)


def submit_one_calc(submit_args):
    """
    Prepares VASP inputs, writes submission script, and launches job for one launch_dir
    Args:
        submit_args (dict) should contain:
            {'launch_dir' :
                launch_dir (str)
                    (calcs_dir/formula/ID/mag) to write and launch submission script in,
            'launch_dirs' :
                launch_dirs (dict)
                    {launch_dir (calcs_dir/formula/ID/mag) : {'magmoms' : [list of magmoms for each site in structure in launch_dir], 'ID_specific_vasp_configs' : {options}}},
            'user_configs' :
                user_configs (dict)
                    optional sub or slurm configs
            'ready_to_launch':
                ready_to_launch (bool)
                    write and launch (True) or just write submission scripts (False)
            'parallel':
                running_in_parallel (bool)
                    whether to run in parallel (True) or not (False)
                }
    Returns:
        None
    """
    launch_dir = submit_args["launch_dir"]
    launch_dirs = submit_args["launch_dirs"]
    user_configs = submit_args["user_configs"]
    ready_to_launch = submit_args["ready_to_launch"]
    running_in_parallel = submit_args["parallel"]

    curr_user_configs = user_configs.copy()

    # what magmoms apply to that launch_dir
    initial_magmom = launch_dirs[launch_dir]["magmom"]

    ID_specific_vasp_configs = launch_dirs[launch_dir]["ID_specific_vasp_configs"]

    if running_in_parallel:
        try:
            sub = SubmitTools(
                launch_dir=launch_dir,
                initial_magmom=initial_magmom,
                ID_specific_vasp_configs=ID_specific_vasp_configs,
                user_configs=curr_user_configs,
            )

            # prepare VASP directories and write submission script
            sub.write_sub

            # submit submission script to the queue
            if ready_to_launch:
                sub.launch_sub

            success = True
        except TypeError:
            # print("\nERROR: %s\n   will submit without multiprocessing" % launch_dir)
            success = False
    else:
        sub = SubmitTools(
            launch_dir=launch_dir,
            initial_magmom=initial_magmom,
            ID_specific_vasp_configs=ID_specific_vasp_configs,
            user_configs=curr_user_configs,
        )

        # prepare VASP directories and write submission script
        sub.write_sub

        # submit submission script to the queue
        if ready_to_launch:
            sub.launch_sub

        success = True

    return {"launch_dir": launch_dir, "success": success}


def submit_calcs(
    launch_dirs,
    user_configs=None,
    ready_to_launch=True,
    n_procs=1,
):
    """
    Prepares VASP inputs, writes submission script, and launches job for all launch_dirs
    Args:
        launch_dirs (dict)
            {launch_dir (str) :
                {'magmom' : [list of magmoms for the structure in that launch_dir (list)],
                 'ID_specific_vasp_configs' : {<formula_indicator>_<struc_indicator> : {desired configs for this entry}}}
             usually generated with get_launch_dirs
        user_configs (dict)
            optional sub or slurm configs
                these normally get generated using get_sub_configs and get_slurm_configs
                relaxation_xcs: default is ['gga']
                    list of xcs you want to at least run relax + static for
                static_addons: default is {'gga' : ['lobster']}
                    dictionary of things you want to do after a static is converged. eg {'metagga' : ['lobster', 'bs']}
                run_static_addons_before_all_relaxes: default is False
                    if False, prioritize relaxes finishing; if True, run static addons as soon as possible
                custom_calc_list: default is None
                    complete list of calcs in the order you want to run (if you don't want these generated automatically)
                start_with_loose: default is False
                    if True, add gga-loose or ggau-loose as your very first calc in the list to calculate
                fresh_restart: default is None
                    if you want to start certain calcs over set them in a list here. eg ['metaggau-lobster', 'metagga-bs']
                vasp: default is vasp_std
                    which vasp do you want to use
                        use vasp_gam for "loose" calcs (havent implemented yet)
                vasp_version: default is 6
                    version of VASP (can be 5 for 5.4.4 or 6 for 6.4.1)
                mpi_command: default is mpirun
                    how to launch on multicore/multinode (may be mpirun depending on compilation)
                manager: default is '#SBATCH'
                    how to manage interactions with the queue (some machines dont use slurm)
                machine: default is msi
                    which supercomputer
                execute_flags: default is ['srun', 'python', 'bin/lobster', 'bin/vasp', 'bader', 'mpirun']
                    how to figure out if a submission script needs to be launched
                n_procs_for_submission: default is 1
                    how many cores to parallelize the submission part of the launcher on
                        note: this has nothing to do w/ how many cores each VASP calc runs on
                        only affects how many cores this function gets executed on
                nodes: default is 1
                    how many nodes
                ntasks: default is 8
                    how many total cores
                time: default is 1440
                    how long in minutes before hitting walltime
                error: default is log.e
                    where to write slurm errors to in launch_dir
                output: default is log.o
                    where to write slurm output to in launch_dir
                account: default is cbartel
                    account to charge
                partition: default is agsmall,msismall,msidmc
                    partition to use
                job-name: default is None
                    unique job name; if none provided, will default to formula_indicator.struc_indicator.mag.project_dir
                        e.g., default might be SrZrS3.mp-1234.afm_0.perovskite_chalcs
                mem-per-cpu: default is None
                    specify mem per core
                mem-per-gpu: default is None
                    specify mem per gpu core
                constraint: default is None
                    may not need this ever on MSI
                qos: default is None
                    may not need this ever on MSI
        ready_to_launch (bool)
            write and launch (True) or just write submission scripts (False)
        n_procs (int or str)
            if parallelizing, how many processors
    Returns:
        None
    """

    if user_configs is None:
        user_configs = {}

    submit_args = {
        "launch_dirs": launch_dirs,
        "user_configs": user_configs,
        "ready_to_launch": ready_to_launch,
        "parallel": False if n_procs == 1 else True,
    }

    if n_procs == 1:
        # print("\n\n submitting calculations in serial\n\n")
        for launch_dir in launch_dirs:
            curr_submit_args = submit_args.copy()
            curr_submit_args["launch_dir"] = launch_dir
            submit_one_calc(curr_submit_args)
        return
    elif n_procs == "all":
        n_procs = multip.cpu_count() - 1

    # print("\n\n submitting calculations in parallel\n\n")
    list_of_submit_args = []
    for launch_dir in launch_dirs:
        curr_submit_args = submit_args.copy()
        curr_submit_args["launch_dir"] = launch_dir
        list_of_submit_args.append(curr_submit_args)
    pool = multip.Pool(processes=n_procs)
    statuses = pool.map(submit_one_calc, list_of_submit_args)
    pool.close()

    submitted_w_multiprorcessing = [status for status in statuses if status["success"]]
    failed_w_multiprocessing = [status for status in statuses if not status["success"]]

    # print(
    #     "%i/%i calculations submitted with multiprocessing"
    #     % (len(submitted_w_multiprorcessing), len(statuses))
    # )
    for status in failed_w_multiprocessing:
        launch_dir = status["launch_dir"]
        curr_submit_args = submit_args.copy()
        curr_submit_args["launch_dir"] = launch_dir
        submit_one_calc(curr_submit_args)

    return


def get_results(
    launch_dirs,
    user_configs=None,
    data_dir=os.getcwd().replace("scripts", "data"),
    savename="results.json",
    remake=False,
):
    """
    Args:
        launch_dirs (dict)
            {launch_dir (str) :
                {'magmom' : [list of magmoms for the structure in that launch_dir (list)],
                 'ID_specific_vasp_configs' : {<formula_indicator>_<struc_indicator> : {desired configs for this entry}}}
        user_configs (dict)
            optional analysis configurations
                usually generated using get_analysis_configs
                only_calc: default is 'static'
                    only retrieve data from the static calculations
                only_xc: default is None
                    if None, retrieve all xcs, else retrieve only the one specified
                check_relax_energy: default is True
                    make sure the relax calculation and the static have similar energies
                include_metadata: default is True
                    include metadata like INCAR, KPOINTS, POTCAR settings
                include_calc_setup: default is True
                    include things related to the calculation setup -- mag, xc, etc
                include_structure: default is True
                    include the relaxed crystal structure as a dict
                include_trajectory: default is False
                    include the compact trajectory from the vasprun.xml
                include_mag: default is False
                    include the relaxed magnetization info as as dict
                include_tdos: default is False
                    include the light version of the density of states
                include_pdos: default is False
                    include heavy dos
                include_charge: default is False
                    include partial chage info
                include_madelung: default is False
                    include Madelung energies
                include_tcohp: default is False
                    include light COHPCAR data
                include_pcohp: default is False
                    include heavy COHPCAR data
                include_tcoop: default is False
                    include light COOPCAR data
                include_pcoop: default is False
                    include heavy COOPCAR data
                include_tcobi: default is False
                    include light COBICAR data
                include_pcobi: default is False
                    include heavy COBICAR data
                include_entry: default is False
                    include pymatgen computed structure entry
                create_cif: default is True
                    create a .cif file for each CONTCAR
                verbose: default is True
                    print stuff as things get analyzed
                remake_results: default is False
                    whether or not to rerun analyzer in each calculation directory
        data_dir (str)
            directory to save fjson
        savename (str)
            filename for fjson in data_dir
        remake (bool)
            write (True) or just read (False) fjson
    Returns:
        {formula--ID--mag--xc-calc (str) :
            {scraped results from VASP calculation}}
    """

    fjson = os.path.join(data_dir, savename)
    if os.path.exists(fjson) and not remake:
        return read_json(fjson)

    if user_configs is None:
        user_configs = {}

    analyzer = AnalyzeBatch(launch_dirs, user_configs=user_configs)

    data = analyzer.results

    write_json(data, fjson)
    return read_json(fjson)


def check_results(results):
    keys_to_check = list(results.keys())

    converged = 0
    static_converged = 0
    total_static = 0
    for key in keys_to_check:
        formula_indicator, struc_indicator, mag, xc_calc = key.split("--")
        xc, calc = xc_calc.split("-")
        data = results[key]
        convergence = results[key]["results"]["convergence"]
        print("\n%s" % key)
        print("convergence = %s" % convergence)
        if convergence:
            converged += 1
            # print("\n%s" % key)
            print("E (%s) = %.2f" % (xc_calc, data["results"]["E_per_at"]))
            if calc == "static":
                static_converged += 1
        if calc == "static":
            total_static += 1

    print(
        "\n\n SUMMARY: %i/%i of all calcs converged" % (converged, len(keys_to_check))
    )
    print(
        "\n\n SUMMARY: %i/%i of static calcs converged"
        % (static_converged, total_static)
    )


def get_gs(
    results,
    include_structure=False,
    non_default_functional=None,
    calc_types_to_search=("static",),
    compute_Ef=True,
    standard="dmc",
    data_dir=os.getcwd().replace("scripts", "data"),
    savename="gs.json",
    remake=False,
):
    """
    Args:
        results (dict)
            {formula--ID--mag--xc-calc (str) : {scraped results from VASP calculation}}
            usually generated with get_results
        include_structure (bool)
            include the structure or not
        non_default_functional (str)
            if you're not using r2SCAN or PBE
<<<<<<< HEAD

        calc_types_to_search (tuple)
            tuple of calculation types to include, e.g., ("static", "defect_neutral, "defect_charged_p1")

=======
        calc_types_to_search (tuple)
            tuple of calculation types to include, e.g., ("static", "defect_neutral, "defect_charged_p1")
>>>>>>> de4eb706
        compute_Ef (bool)
            if True, compute formation enthalpy
        data_dir (str)
            directory to save fjson
        savename (str)
            filename for fjson in data_dir
        remake (bool)
            write (True) or just read (False) fjson
    Returns:
        for "static" only:
            {xc (str, the exchange-correlation method) :
                {formula (str) :
                    {'E' : energy of the ground-structure,
                    'key' : formula--ID--mag--xc-calc for the ground-state structure,
                    'structure' : structure of the ground-state structure,
                    'n_started' : how many polymorphs you tried to calculate,
                    'n_converged' : how many polymorphs are converged,
                    'complete' : True if n_converged = n_started (i.e., all structures for this formula at this xc are done),
                    'Ef' : formation enthalpy at 0 K}}}
        otherwise:
            {calc_type (str, [static, defect_neutral, ...]) :
                {xc (str, the exchange-correlation method) :
                    {formula (str) :
                        {'E' : energy of the ground-structure,
                        'key' : formula--ID--mag--xc-calc for the ground-state structure,
                        'structure' : structure of the ground-state structure,
                        'n_started' : how many polymorphs you tried to calculate,
                        'n_converged' : how many polymorphs are converged,
                        'complete' : True if n_converged = n_started (i.e., all structures for this formula at this xc are done),
                        'Ef' : formation enthalpy at 0 K}}}}
    """
    fjson = os.path.join(data_dir, savename)
    if os.path.exists(fjson) and not remake:
        return read_json(fjson)

    results = {
        key: results[key]
        for key in results
        if results[key]["meta"]["setup"]["calc"] in calc_types_to_search
    }

    calc_types = sorted(
        list(set([results[key]["meta"]["setup"]["calc"] for key in results]))
    )

    gs = {}
    for calc_type in calc_types:
        gs[calc_type] = {
            xc: {}
            for xc in sorted(
                list(
                    set(
                        [
                            results[key]["meta"]["setup"]["xc"]
                            for key in results
                            if results[key]["meta"]["setup"]["calc"] == calc_type
                        ]
                    )
                )
            )
        }

    for calc_type in gs:
        for xc in gs[calc_type]:
            keys = [
                k
                for k in results
                if results[k]["meta"]["setup"]["calc"] == calc_type
                if results[k]["meta"]["setup"]["xc"] == xc
                if results[k]["results"]["formula"]
            ]

            unique_formulas = sorted(
                list(set([results[key]["results"]["formula"] for key in keys]))
            )
            for formula in unique_formulas:
                gs[calc_type][xc][formula] = {}
                formula_keys = [
                    k for k in keys if results[k]["results"]["formula"] == formula
                ]
                converged_keys = [
                    k for k in formula_keys if results[k]["results"]["convergence"]
                ]
                if not converged_keys:
                    gs_energy, gs_structure, gs_key = None, None, None
                else:
                    energies = [
                        results[k]["results"]["E_per_at"] for k in converged_keys
                    ]
                    gs_energy = min(energies)
                    gs_key = converged_keys[energies.index(gs_energy)]
                    if include_structure:
                        gs_structure = results[gs_key]["structure"]
                complete = True if len(formula_keys) == len(converged_keys) else False
                gs[calc_type][xc][formula] = {
                    "E": gs_energy,
                    "key": gs_key,
                    "n_started": len(formula_keys),
                    "n_converged": len(converged_keys),
                    "complete": complete,
                }
                if include_structure:
                    gs[calc_type][xc][formula]["structure"] = gs_structure

    if compute_Ef:
        for calc_type in gs:
            for xc in gs[calc_type]:
                if not non_default_functional:
                    functional = "r2scan" if xc == "metagga" else "pbe"
                else:
                    functional = non_default_functional
                mus = ChemPots(functional=functional, standard=standard).chempots
                for formula in gs[calc_type][xc]:
                    E = gs[calc_type][xc][formula]["E"]
                    if E:
                        Ef = FormationEnthalpy(
                            formula=formula, E_DFT=E, chempots=mus
                        ).Ef
                    else:
                        Ef = None
                    gs[calc_type][xc][formula]["Ef"] = Ef

    if calc_types_to_search in (("static",), "static", ["static"]):
        gs = gs["static"]

    write_json(gs, fjson)
    return read_json(fjson)


def check_gs(gs):
    """
    checks that this dictionary is generated properly
    """

    print("\nchecking ground-states")

    if gs == {}:
        return

    calc_types_or_xcs = list(gs.keys())

    static_gs_only = not any(
        isinstance(gs[calc_type_or_xc][xc_or_formula][formula_or_info], dict)
        for calc_type_or_xc in calc_types_or_xcs
        for xc_or_formula in gs[calc_type_or_xc]
        for formula_or_info in gs[calc_type_or_xc][xc_or_formula]
    )

    if static_gs_only:
        gs = {"static": gs}
        calc_types = ["static"]
    else:
        calc_types = calc_types_or_xcs

    for calc_type in calc_types:
        xcs = list(gs[calc_type].keys())
        print("  calc_type = %s" % calc_type)
        for xc in xcs:
            print("    xc = %s" % xc)
            formulas = list(gs[calc_type][xc].keys())
            n_formulas = len(formulas)
            n_formulas_complete = len(
                [k for k in formulas if gs[calc_type][xc][k]["complete"]]
            )
            print(
                "      %i/%i formulas with all calculations completed"
                % (n_formulas_complete, n_formulas)
            )
            for formula in gs[calc_type][xc]:
                if "Ef" in gs[calc_type][xc][formula]:
                    if gs[calc_type][xc][formula]["Ef"]:
                        print(
                            "      %s : Ef = %.2f eV/at"
                            % (formula, gs[calc_type][xc][formula]["Ef"])
                        )


def get_thermo_results(
    results,
    gs,
    data_dir=os.getcwd().replace("scripts", "data"),
    savename="thermo_results.json",
    remake=False,
):
    """
    Args:
        results (dict):
            {formula--ID--mag--xc-calc (str) : {scraped results from VASP calculation}}
            usually generated with get_results
        gs (dict):
            {xc (str, the exchange-correlation method) :
                {formula (str) :
                    {'E' : energy of the ground-structure,
                    'key' : formula--ID--mag--xc-calc for the ground-state structure,
                    'structure' : structure of the ground-state structure,
                    'n_started' : how many polymorphs you tried to calculate,
                    'n_converged' : how many polymorphs are converged,
                    'complete' : True if n_converged = n_started (i.e., all structures for this formula at this xc are done),
                    'Ef' : formation enthalpy at 0 K}
            usually generated with get_gs
        data_dir (str)
            directory to save fjson
        savename (str)
            fjson name in data_dir
        remake (bool)
            Read (False) or write (True) json
    Returns:
        {xc (str) :
            {formula (str) :
                {ID (str) :
                    {'E' : energy of the structure (DFT total energy in eV/atom),
                    'Ef' : formation enthalpy at 0 K (eV/atom),
                    'is_gs' : True if this is the lowest energy polymorph for this formula,
                    'dE_gs' : how high above the ground-state this structure is in energy (eV/atom)
                    'all_polymorphs_converged' : True if every structure that was computed for this formula is converged}}
    """
    fjson = os.path.join(data_dir, savename)
    if os.path.exists(fjson) and not remake:
        return read_json(fjson)
    
    if "lobster" in gs:
        thermo_results = {calc: {xc: {formula: {} for formula in gs[calc][xc]} for xc in gs[calc]} for calc in gs}
    else:
        thermo_results = {xc: {formula: {} for formula in gs[xc]} for xc in gs}

    for key in results:
        tmp_thermo = {}

        xc = results[key]["meta"]["setup"]["xc"]
        formula = results[key]["results"]["formula"]
        calc = results[key]["meta"]["setup"]["calc"]
        
        ID = "__".join(
            [
                results[key]["meta"]["setup"]["formula_indicator"],
                results[key]["meta"]["setup"]["struc_indicator"],
                results[key]["meta"]["setup"]["mag"],
            ]
        )
        E = results[key]["results"]["E_per_at"]
        formula = results[key]["results"]["formula"]
        if ("structure" in results[key]) and results[key]["structure"]:
            calcd_formula = StrucTools(results[key]["structure"]).formula
        else:
            calcd_formula = None
        tmp_thermo["E"] = E
        tmp_thermo["key"] = key
        tmp_thermo["formula"] = formula
        tmp_thermo["calculated_formula"] = calcd_formula

        if E:
            if "lobster" in gs:
                gs = gs[calc]
                
            gs_key = gs[xc][formula]["key"]
            if "Ef" in gs[xc][formula]:
                gs_Ef = gs[xc][formula]["Ef"]
            else:
                gs_Ef = None
            gs_E = gs[xc][formula]["E"]
            if gs_E:
                delta_E_gs = E - gs_E
            else:
                delta_E_gs = None

            if key == gs_key:
                tmp_thermo["is_gs"] = True
            else:
                tmp_thermo["is_gs"] = False

            tmp_thermo["dE_gs"] = delta_E_gs
            if gs_Ef:
                tmp_thermo["Ef"] = gs_Ef + delta_E_gs
            else:
                tmp_thermo["Ef"] = None
            tmp_thermo["all_polymorphs_converged"] = gs[xc][formula]["complete"]

        else:
            tmp_thermo["dE_gs"] = None
            tmp_thermo["Ef"] = None
            tmp_thermo["is_gs"] = False
            tmp_thermo["all_polymorphs_converged"] = False
        
        if "lobster" in thermo_results:
            thermo_results[calc][xc][formula][ID] = tmp_thermo
        else:
            thermo_results[xc][formula][ID] = tmp_thermo

    write_json(thermo_results, fjson)
    return read_json(fjson)


def check_thermo_results(thermo):
    print("\nchecking thermo results")

    if "lobster" in thermo:
        for calc in thermo:
            for xc in thermo[calc]:
                print("\nxc = %s" % xc)
                for formula in thermo[calc][xc]:
                    print("formula = %s" % formula)
                    print(
                        "%i polymorphs converged"
                        % len([k for k in thermo[calc][xc][formula] if thermo[calc][xc][formula][k]["E"]])
                    )
                    gs_ID = [k for k in thermo[calc][xc][formula] if thermo[calc][xc][formula][k]["is_gs"]]
                    if gs_ID:
                        gs_ID = gs_ID[0]
                        print("%s is the ground-state structure" % gs_ID)

        print("\n\n  SUMMARY  ")
        for calc in thermo:
            for xc in thermo[calc]:
                print("~~%s~~" % xc)
                converged_formulas = []
                for formula in thermo[calc][xc]:
                    for ID in thermo[calc][xc][formula]:
                        if thermo[calc][xc][formula][ID]["all_polymorphs_converged"]:
                            converged_formulas.append(formula)

                converged_formulas = list(set(converged_formulas))
                print(
                    "%i/%i formulas have all polymorphs converged"
                    % (len(converged_formulas), len(thermo[calc][xc].keys()))
                )
    else:
        for xc in thermo:
            print("\nxc = %s" % xc)
            for formula in thermo[xc]:
                print("formula = %s" % formula)
                print(
                    "%i polymorphs converged"
                    % len([k for k in thermo[xc][formula] if thermo[xc][formula][k]["E"]])
                )
                gs_ID = [k for k in thermo[xc][formula] if thermo[xc][formula][k]["is_gs"]]
                if gs_ID:
                    gs_ID = gs_ID[0]
                    print("%s is the ground-state structure" % gs_ID)

        print("\n\n  SUMMARY  ")
        for xc in thermo:
            print("~~%s~~" % xc)
            converged_formulas = []
            for formula in thermo[xc]:
                for ID in thermo[xc][formula]:
                    if thermo[xc][formula][ID]["all_polymorphs_converged"]:
                        converged_formulas.append(formula)

            converged_formulas = list(set(converged_formulas))
            print(
                "%i/%i formulas have all polymorphs converged"
                % (len(converged_formulas), len(thermo[xc].keys()))
            )


def get_dos_results(
    results,
    thermo_results,
    only_gs=True,
    only_xc="metagga",
    only_formulas=None,
    dos_to_store=["tdos", "tcohp"],
    regenerate_dos=False,
    regenerate_cohp=False,
    data_dir=os.getcwd().replace("scripts", "data"),
    savename="dos_results.json",
    remake=False,
):
    """
    Args:
        results (dict)
            from get_results
        thermo_results (dict)
            from get_thermo_results
        only_gs (bool)
            if True, only get DOS/COHP for the ground-state polymorphs
        only_xc (str)
            if not None, only get DOS/COHP for this XC
        only_formulas (list)
            if not None, only get DOS/COHP for these formulas
        only_standard (str)
            if not None, only get DOS/COHP for this standard
        dos_to_store (list)
            which DOS/COHP to store ['tcohp', 'pcohp', 'tdos', 'pdos', etc]
        regenerate_dos (bool)
            if True, make pdos/tdos jsons again even if it exists
        regenerate_cohp (bool)
            if True, make pcohp/tcohp jsons again even if it exists
        data_dir (str)
            path to data directory
        savename (str)
            name of json file to save results to
        remake (bool)
            if True, remake the json file
    """
    if only_formulas is None:
        only_formulas = []

    fjson = os.path.join(data_dir, savename)
    if os.path.exists(fjson) and not remake:
        return read_json(fjson)

    for key in results:
        calc_dir = results[key]["meta"]["calc_dir"]
        xc = results[key]["meta"]["setup"]["xc"]
        calc = results[key]["meta"]["setup"]["calc"]
        if calc not in ["lobster", "bs"]:
            continue
        if not results[key]["results"]["convergence"]:
            continue
        ID = "__".join(
            [
                results[key]["meta"]["setup"]["formula_indicator"],
                results[key]["meta"]["setup"]["struc_indicator"],
                results[key]["meta"]["setup"]["mag"],
            ]
        )
        formula = results[key]["results"]["formula"]
        if "lobster" in thermo_results:
            tmp_thermo = thermo_results[calc][xc][formula][ID]
        else:
            tmp_thermo = thermo_results[xc][formula][ID]
        if only_gs:
            if not tmp_thermo["is_gs"]:
                continue
        if only_formulas:
            if tmp_thermo["formula"] not in only_formulas:
                continue
        if only_xc:
            if xc != only_xc:
                continue
        av = AnalyzeVASP(calc_dir)
        
        if "lobster" in thermo_results:
            if "tdos" in dos_to_store:
                pdos = av.pdos(remake=regenerate_dos)
                tdos = av.tdos(pdos=pdos, remake=regenerate_dos)
                thermo_results[calc][xc][formula][ID]["tdos"] = tdos
            if "pdos" in dos_to_store:
                thermo_results[calc][xc][formula][ID]["pdos"] = pdos
            if "tcohp" in dos_to_store:
                pcohp = av.pcohp(remake=regenerate_cohp)
                tcohp = av.tcohp(pcohp=pcohp, remake=regenerate_cohp)
                thermo_results[calc][xc][formula][ID]["tcohp"] = tcohp
            if "pcohp" in dos_to_store:
                thermo_results[calc][xc][formula][ID]["pcohp"] = pcohp
            if "tcoop" in dos_to_store:
                pcohp = av.pcohp(are_coops=True, remake=regenerate_cohp)
                tcohp = av.tcohp(pcohp=pcohp, remake=regenerate_cohp)
                thermo_results[calc][xc][formula][ID]["tcoop"] = tcohp
            if "pcoop" in dos_to_store:
                thermo_results[calc][xc][formula][ID]["pcoop"] = pcohp
            if "tcobi" in dos_to_store:
                pcohp = av.pcohp(are_cobis=True, remake=regenerate_cohp)
                tcohp = av.tcohp(pcohp=pcohp, remake=regenerate_cohp)
                thermo_results[calc][xc][formula][ID]["tcobi"] = tcohp
            if "pcobi" in dos_to_store:
                thermo_results[calc][xc][formula][ID]["pcobi"] = pcohp
        else:
            if "tdos" in dos_to_store:
                pdos = av.pdos(remake=regenerate_dos)
                tdos = av.tdos(pdos=pdos, remake=regenerate_dos)
                thermo_results[xc][formula][ID]["tdos"] = tdos
            if "pdos" in dos_to_store:
                thermo_results[xc][formula][ID]["pdos"] = pdos
            if "tcohp" in dos_to_store:
                pcohp = av.pcohp(remake=regenerate_cohp)
                tcohp = av.tcohp(pcohp=pcohp, remake=regenerate_cohp)
                thermo_results[xc][formula][ID]["tcohp"] = tcohp
            if "pcohp" in dos_to_store:
                thermo_results[xc][formula][ID]["pcohp"] = pcohp
            if "tcoop" in dos_to_store:
                pcohp = av.pcohp(are_coops=True, remake=regenerate_cohp)
                tcohp = av.tcohp(pcohp=pcohp, remake=regenerate_cohp)
                thermo_results[xc][formula][ID]["tcoop"] = tcohp
            if "pcoop" in dos_to_store:
                thermo_results[xc][formula][ID]["pcoop"] = pcohp
            if "tcobi" in dos_to_store:
                pcohp = av.pcohp(are_cobis=True, remake=regenerate_cohp)
                tcohp = av.tcohp(pcohp=pcohp, remake=regenerate_cohp)
                thermo_results[xc][formula][ID]["tcobi"] = tcohp
            if "pcobi" in dos_to_store:
                thermo_results[xc][formula][ID]["pcobi"] = pcohp

    write_json(thermo_results, fjson)
    return read_json(fjson)


def get_entries(
    results,
    data_dir=os.getcwd().replace("scripts", "data"),
    savename="entries.json",
    remake=False,
):
    """
    Args:
        results (dict)
            from get_results
                {formula--ID--standard--mag--xc-calc (str) : {scraped results from VASP calculation}}
        data_dir (str)
            path to data directory
        savename (str)
            name of json file to save results to
        remake (bool)
            if True, remake the json file
    Returns:
        dictionary with ComputedStructureEntry objects for each of your completed calculations
            {'entries' : [list of ComputedStructureEntry.as_dict() objects]}
        note: each of these entries has the "key" from the results dictionary stored as entry['data']['material_id']
    """
    fjson = os.path.join(data_dir, savename)
    if os.path.exists(fjson) and not remake:
        return read_json(fjson)
    d = {"entries": [results[k]["entry"] for k in results if results[k]["entry"]]}
    write_json(d, fjson)
    return read_json(fjson)


def get_mp_entries(
    chemsyses,
    api_key,
    thermo_types=None,
    data_dir=os.getcwd().replace("scripts", "data"),
    savename="mp_entries.json",
    remake=False,
):
    """
    Args:
        chemsyses (list)
            list of chemical systems to get entries for (e.g., ['Li-Fe-O', 'Mg-Cr-O'])
                will include "sub phase diagrams" in query
                e.g., for 'Li-Fe-O', will include 'Li-Fe-O', 'Li-Fe', 'Li-O', 'Fe-O', 'Li', 'Fe', 'O'
        api_key (str)
            your Materials Project API key
        thermo_types (list)
            list of thermo types to get entries for
                this could be ['GGA_GGA+U'], ['R2SCAN'], ['GGA_GGA+U', 'R2SCAN']
            if None, will get all data regardless of thermo_type (note: this should be equivalent to thermo_types=['GGA_GGA+U', 'R2SCAN'])
        data_dir (str)
            path to data directory
        savename (str)
            name of json file to save results to
        remake (bool)
            if True, remake the json file
    Returns:
        dictionary of ComputedStructureEntry objects from the Materials Project
            {chemsys (str) :
                [list of ComputedStructureEntry.as_dict() objects]}
            note: the mp-id is stored as entry['data']['material_id']
            note: the xc is stored in entry['parameters']['run_type']
    """
    fjson = os.path.join(data_dir, savename)
    if os.path.exists(fjson) and not remake:
        return read_json(fjson)

    mpq = MPQuery(api_key=api_key)
    out = {}
    for chemsys in chemsyses:
        if thermo_types:
            data = mpq.get_entries_for_chemsys(chemsys, thermo_types=thermo_types)
        else:
            data = mpq.get_entries_for_chemsys(chemsys)
        out[chemsys] = list(data.values())
    write_json(out, fjson)
    return read_json(fjson)


def get_merged_entries(
    my_entries,
    mp_entries,
    restrict_my_xc_to=None,
    data_dir=os.getcwd().replace("scripts", "data"),
    savename="merged_entries_for_mp_Ef.json",
    remake=False,
):
    """
    Args:
        my_entries (dict)
            from get_entries
                {'entries' : [list of ComputedStructureEntry.as_dict() objects]}
        mp_entries (dict)
            from get_mp_entries
                {chemsys (str) : [list of ComputedStructureEntry.as_dict() objects]}
        restrict_my_xc_to (str)
            if not None, only include my entries with this xc
                e.g., 'GGA', 'GGA+U', 'r2SCAN'
        data_dir (str)
            path to data directory
        savename (str)
            name of json file to save results to
        remake (bool)
            if True, remake the json file
    Returns:
        dictionary of ComputedStructureEntry objects from the Materials Project and your calculations
            {chemsys (str) :
                [list of ComputedStructureEntry.as_dict() objects]}
            note: this will exclude any of your calculations where standard != 'mp' because the purpose of this is to compare to MP
                if you're not comparing to MP, then you can just get your own entries from get_entries
    """
    fjson = os.path.join(data_dir, savename)
    if os.path.exists(fjson) and not remake:
        return read_json(fjson)

    if restrict_my_xc_to == "GGA":
        my_allowed_xcs = ["gga"]
    elif restrict_my_xc_to == "GGA+U":
        my_allowed_xcs = ["ggau"]
    elif restrict_my_xc_to == "r2SCAN":
        my_allowed_xcs = ["r2scan"]
    elif restrict_my_xc_to == "GGA_GGA+U":
        my_allowed_xcs = ["gga", "ggau"]
    else:
        my_allowed_xcs = None

    entries = {}
    for chemsys in mp_entries:
        entries[chemsys] = []
        mp_entries_for_chemsys = mp_entries[chemsys]
        for e in mp_entries_for_chemsys:
            entries[chemsys].append(e)

    relevant_chemsyses = list(entries.keys())

    my_entries = my_entries["entries"]
    for e in my_entries:
        if e["data"]["standard"] != "mp":
            continue
        if my_allowed_xcs and (e["data"]["xc"] not in my_allowed_xcs):
            continue
        formula = e["data"]["formula"]
        for chemsys in relevant_chemsyses:
            if set(CompTools(formula).els).issubset(set(chemsys.split("-"))):
                entries[chemsys].append(e)

    write_json(entries, fjson)
    return read_json(fjson)


def get_mp_compatible_Efs(
    merged_entries,
    data_dir=os.getcwd().replace("scripts", "data"),
    savename="mp_compatible_Efs.json",
    remake=False,
):
    """
    Args:
        merged_entries (dict)
            from get_merged_entries
                {chemsys (str) : [list of ComputedStructureEntry.as_dict() objects]}
        data_dir (str)
            path to data directory
        savename (str)
            name of json file to save results to
        remake (bool)
            if True, remake the json file
    Returns:
        dictionary of compatible formation energies for each chemsys
            {chemsys (str) :
                {formula (str) :
                    ID (str) : formation energy (eV/atom)}
            note: this will include all polymorphs
            note: this will include MP data (ID = mp-id) and your data (ID = formula--ID--standard--mag--xc-calc)
    """
    fjson = os.path.join(data_dir, savename)
    if os.path.exists(fjson) and not remake:
        return read_json(fjson)

    out = {}
    for chemsys in merged_entries:
        mpfe = MPFormationEnergy(merged_entries[chemsys])
        Efs = mpfe.Efs
        out[chemsys] = Efs

    write_json(out, fjson)
    return read_json(fjson)


def crawl_and_purge(
    head_dir,
    files_to_purge=[
        "WAVECAR",
        "CHGCAR",
        "CHG",
        "PROCAR",
        "LOCPOT",
        "AECCAR0",
        "AECCAR1",
        "AECCAR2",
    ],
    safety="on",
    check_convergence=True,
    verbose=False,
):
    """
    Args:
        head_dir (str)
            directory to start crawling beneath
        files_to_purge (list)
            list of file names to purge
        safety (str)
            'on' or 'off' to turn on/off safety
                - if safety is on, won't actually delete files
    """
    purged_files = []
    mem_created = 0
    for subdir, dirs, files in os.walk(head_dir):
        ready = False
        if check_convergence:
            if "POTCAR" in files:
                av = AnalyzeVASP(subdir)
                if av.is_converged:
                    ready = True
                else:
                    ready = False
            else:
                ready = False
        else:
            ready = True
        if ready:
            for f in files:
                if f in files_to_purge:
                    path_to_f = os.path.join(subdir, f)
                    if verbose:
                        print(path_to_f)
                    mem_created += os.stat(path_to_f).st_size
                    purged_files.append(path_to_f)
                    if safety == "off":
                        os.remove(path_to_f)
    if safety == "off":
        print(
            "You purged %i files, freeing up %.2f GB of memory"
            % (len(purged_files), mem_created / 1e9)
        )
    if safety == "on":
        print(
            "You had the safety on\n If it were off, you would have purged %i files, freeing up %.2f GB of memory"
            % (len(purged_files), mem_created / 1e9)
        )


def make_sub_for_launcher():
    """
    Creates sub_launcher.sh file to launch launcher on compute node
    """
    flauncher_sub = os.path.join(os.getcwd(), "sub_launcher.sh")
    launch_job_name = "-".join([os.getcwd().split("/")[-2], "launcher"])
    with open(flauncher_sub, "w", encoding="utf-8") as f:
        f.write("#!/bin/bash -l\n")
        f.write("#SBATCH --nodes=1\n")
        f.write("#SBATCH --ntasks=32\n")
        f.write("#SBATCH --time=4:00:00\n")
        f.write("#SBATCH --mem=8G\n")
        f.write("#SBATCH --error=_log_launcher.e\n")
        f.write("#SBATCH --output=_log_launcher.o\n")
        f.write("#SBATCH --account=cbartel\n")
        f.write("#SBATCH --job-name=%s\n" % launch_job_name)
        f.write("#SBATCH --partition=agsmall,msidmc\n")
        f.write("\npython launcher.py\n")


def main():
    return


if __name__ == "__main__":
    main()<|MERGE_RESOLUTION|>--- conflicted
+++ resolved
@@ -1185,15 +1185,11 @@
             include the structure or not
         non_default_functional (str)
             if you're not using r2SCAN or PBE
-<<<<<<< HEAD
-
         calc_types_to_search (tuple)
             tuple of calculation types to include, e.g., ("static", "defect_neutral, "defect_charged_p1")
-
-=======
         calc_types_to_search (tuple)
             tuple of calculation types to include, e.g., ("static", "defect_neutral, "defect_charged_p1")
->>>>>>> de4eb706
+
         compute_Ef (bool)
             if True, compute formation enthalpy
         data_dir (str)
@@ -1224,6 +1220,27 @@
                         'n_converged' : how many polymorphs are converged,
                         'complete' : True if n_converged = n_started (i.e., all structures for this formula at this xc are done),
                         'Ef' : formation enthalpy at 0 K}}}}
+        for "static" only:
+            {xc (str, the exchange-correlation method) :
+                {formula (str) :
+                    {'E' : energy of the ground-structure,
+                    'key' : formula--ID--mag--xc-calc for the ground-state structure,
+                    'structure' : structure of the ground-state structure,
+                    'n_started' : how many polymorphs you tried to calculate,
+                    'n_converged' : how many polymorphs are converged,
+                    'complete' : True if n_converged = n_started (i.e., all structures for this formula at this xc are done),
+                    'Ef' : formation enthalpy at 0 K}}}
+        otherwise:
+            {calc_type (str, [static, defect_neutral, ...]) :
+                {xc (str, the exchange-correlation method) :
+                    {formula (str) :
+                        {'E' : energy of the ground-structure,
+                        'key' : formula--ID--mag--xc-calc for the ground-state structure,
+                        'structure' : structure of the ground-state structure,
+                        'n_started' : how many polymorphs you tried to calculate,
+                        'n_converged' : how many polymorphs are converged,
+                        'complete' : True if n_converged = n_started (i.e., all structures for this formula at this xc are done),
+                        'Ef' : formation enthalpy at 0 K}}}}
     """
     fjson = os.path.join(data_dir, savename)
     if os.path.exists(fjson) and not remake:
@@ -1232,6 +1249,39 @@
     results = {
         key: results[key]
         for key in results
+        if results[key]["meta"]["setup"]["calc"] in calc_types_to_search
+    }
+
+    calc_types = sorted(
+        list(set([results[key]["meta"]["setup"]["calc"] for key in results]))
+    )
+
+    gs = {}
+    for calc_type in calc_types:
+        gs[calc_type] = {
+            xc: {}
+            for xc in sorted(
+                list(
+                    set(
+                        [
+                            results[key]["meta"]["setup"]["xc"]
+                            for key in results
+                            if results[key]["meta"]["setup"]["calc"] == calc_type
+                        ]
+                    )
+                )
+            )
+        }
+
+    for calc_type in gs:
+        for xc in gs[calc_type]:
+            keys = [
+                k
+                for k in results
+                if results[k]["meta"]["setup"]["calc"] == calc_type
+                if results[k]["meta"]["setup"]["xc"] == xc
+                if results[k]["results"]["formula"]
+            ]
         if results[key]["meta"]["setup"]["calc"] in calc_types_to_search
     }
 
