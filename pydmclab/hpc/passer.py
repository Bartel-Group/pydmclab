import sys
import os
import json
from shutil import copyfile
import numpy as np
import traceback

from pymatgen.io.vasp.inputs import Incar, Poscar, Kpoints
from pymatgen.io.vasp.sets import get_structure_from_prev_run

from pydmclab.hpc.analyze import AnalyzeVASP, VASPOutputs
from pydmclab.core.struc import StrucTools


class Passer(object):
    """
    This class is made to be executed on compute nodes (ie it gets called between VASP calls for a series of jobs that are packed together)

    The idea is to run this to figure out how to pass stuff from freshly converged calcs to subsequent calcs

    The main things we care about are:
        changing smearing (ISMEAR, SIGMA) based on band gap
        changing kpoints (KSPACING) based on band gap
        passing CONTCAR --> POSCAR
        passing WAVECAR
        passing optimized magnetic moments as initial guesses (MAGMOM)
        passing NBANDS for lobster

    Can be customized to do whatever you'd like between calculations that are chained together in your calc_list
    """

    def __init__(self, passer_dict_as_str):
        """
        Args:
            passer_dict_as_str (str):
                a json string that contains the following keys
            xc_calc (str):
                the current xc-calculation type (eg "gga-static")
            calc_list (list):
                the list of all xc-calculation types that have been run (eg ["gga-static", "gga-relax", "gga-lobster"])
            calc_dir (str):
                the directory of the current calculation
            incar_mods (dict):
                a dictionary of user-defined INCAR modifications that apply to the recipient of the passing
            launch_dir (str):
                the directory from which the job was launched
            struc_src_for_hse (str):
                the source of the structure for hse calculations (eg "metagga-relax")
        """
        passer_dict = json.loads(passer_dict_as_str)

        self.xc_calc = passer_dict["xc_calc"]
        self.calc_list = passer_dict["calc_list"]
        self.calc_dir = passer_dict["calc_dir"]
        self.incar_mods = passer_dict["incar_mods"]
        self.launch_dir = passer_dict["launch_dir"]
        self.struc_src_for_hse = passer_dict["struc_src_for_hse"]

    @property
    def poscar(self):
        """
        Returns:
            the structure of the current calculation
        """
        return Poscar.from_file(os.path.join(self.calc_dir, "POSCAR"))
    
    @property
    def errors_encountered_in_curr_calc(self):
        """
        Returns:
            get all errors present in errors.o file so can augment passer behavior as needed
        """

        errors_o = os.path.join(self.calc_dir, "errors.o")

        if not os.path.exists(errors_o):
            return None

        with open(errors_o, "r", encoding="utf-8") as f:
            return [line.strip() for line in f]

    @property
    def errors_encountered_in_curr_calc(self):
        """
        Returns:
            get all errors present in errors.o file so can augment passer behavior as needed
        """

        errors_o = os.path.join(self.calc_dir, "errors.o")

        if not os.path.exists(errors_o):
            return None

        with open(errors_o, "r", encoding="utf-8") as f:
            return [line.strip() for line in f]

    @property
    def prev_xc_calc(self):
        """
        Returns:
            the parent xc_calc (eg 'gga-relax') that should pass stuff to the present xc_calc (eg 'gga-static)
        """

        calc_list = self.calc_list

        curr_xc_calc = self.xc_calc
        struc_src_for_hse = self.struc_src_for_hse
        curr_xc, curr_calc = curr_xc_calc.split("-")
        if curr_calc == "loose":
            # just setting some dummy thing b/c nothing should come before loose
            prev_xc_calc = curr_xc_calc.replace(curr_calc, "pre_loose")
            return prev_xc_calc

        if curr_calc == "relax":
            # for gga/gga+u, inherit from loose if it exists, otherwise don't inherit
            if curr_xc in ["gga", "ggau"]:
                prev_xc_calc = curr_xc_calc.replace(curr_calc, "loose")
            # for metagga/hse, inherit from gga
            else:
                prev_xc_calc = curr_xc_calc.replace(curr_xc, "gga")
            return prev_xc_calc

        if curr_calc == "static":
            # static calcs inherit from relax

            if curr_xc == "hse06":
                # for hse06-static, inherit from relax if it exists, otherwise inherit from preggastatic
                if "hse06-relax" not in calc_list:
                    return curr_xc_calc.replace(curr_calc, "preggastatic")
            prev_xc_calc = curr_xc_calc.replace(curr_calc, "relax")
            return prev_xc_calc

<<<<<<< HEAD
        if "defect_neutral" in curr_calc:
            if curr_xc in ["gga", "ggau"]:
                # setting dummy reference b/c nothing should come before gga-defect_neutral
                prev_xc_calc = curr_xc_calc.replace(curr_calc, "pre_defect_neutral")
            else:
                # for metagga or otherwise, inherit from neutral gga
                prev_xc_calc = curr_xc_calc.replace(curr_xc, "gga")
            return prev_xc_calc

        if "defect_charged" in curr_calc:
            if curr_xc in ["gga", "ggau"]:
                if "1kpt" in curr_calc:
                    # for gga/gga_u, inherit from 1kpt gga/gga+u
                    prev_xc_calc = curr_xc_calc.replace(
                        curr_calc, "defect_neutral_1kpt"
                    )
                else:
                    # for gga/gga+u, inherit from neutral gga/gga+u
                    prev_xc_calc = curr_xc_calc.replace(curr_calc, "defect_neutral")
            else:
                # for metagga or otherwise, inherit from charged gga calculation
                prev_xc_calc = curr_xc_calc.replace(curr_xc, "gga")
            return prev_xc_calc
=======
        if curr_xc == "hse06":
            if curr_calc == "preggastatic":
                # for hse06-preggastatic, inherit from the source structure selected by the user
                prev_xc_calc = struc_src_for_hse
                return prev_xc_calc
            if curr_calc != "parchg":
                # for hse06-parchg, inherit from hse06-static; for other addons in hse06, inherit from preggastatic
                prev_xc_calc = curr_xc_calc.replace(curr_calc, "preggastatic")
                return prev_xc_calc
        
        if curr_calc == "parchg":
            # for parchg, inherit from lobster
            return curr_xc_calc.replace(curr_calc, "lobster")
>>>>>>> de4eb706

        # everything else inherits from static
        return curr_xc_calc.replace(curr_calc, "static")
    
    @property
    def prev_xc(self):
        """
        Returns:
            xc (str) for parent calculation
                take the parent xc_calc and split it to get the exchange functional type
        """
        prev_xc_calc = self.prev_xc_calc
        return prev_xc_calc.split('-')[0]
    
    @property
    def prev_calc(self):
        """
        Returns:
            xc (str) for parent calculation
                take the parent xc_calc and split it to get the calculation type
        """
        prev_xc_calc = self.prev_xc_calc
        return prev_xc_calc.split('-')[1]
    
    @property
    def curr_xc(self):
        """
        Returns:
            xc (str) for current calculation
                take the current xc_calc and split it to get the exchange functional type
        """
        curr_xc_calc = self.xc_calc
        return curr_xc_calc.split('-')[0]
    
    @property
    def curr_calc(self):
        """
        Returns:
            calc (str) for current calculation
                take the current xc_calc and split it to get the calculation type
        """
        curr_xc_calc = self.xc_calc
        return curr_xc_calc.split('-')[1]
    
    @property
    def prev_calc_dir(self):
        """
        Returns:
            calc_dir (str) for parent calculation
                take the current calc_dir and replace the current xc_calc with the previous xc_calc
        """
        calc_dir = self.calc_dir
        curr_xc_calc = self.xc_calc
        prev_xc_calc = self.prev_xc_calc
        return calc_dir.replace(curr_xc_calc, prev_xc_calc)

    @property
    def prev_calc_convergence(self):
        """
        Returns:
            True if parent is converged else False
        """
        prev_calc_dir = self.prev_calc_dir
        if not os.path.exists(prev_calc_dir):
            return False
        return AnalyzeVASP(prev_calc_dir).is_converged

    @property
    def kill_job(self):
        """
        Returns:
            True if child should not be launched
                if parent is not converged
            False if child should be launched
                parent doesn't exist (ie nothing to inherit)
                parent is converged
        """
        calc_list = self.calc_list
        prev_xc_calc = self.prev_xc_calc
        if prev_xc_calc not in calc_list:
            return False
        prev_calc_convergence = self.prev_calc_convergence
        if not prev_calc_convergence:
            return True
        return False
    
    @property
    def is_curr_calc_being_restarted(self):

        calc_dir = self.calc_dir
        curr_contcar = os.path.join(calc_dir, "CONTCAR")
        if not os.path.exists(curr_contcar):
            return False
        with open(curr_contcar, "r", encoding="utf-8") as f:
            contents = f.read()
            if len(contents) > 0:
                return True
            else:
                return False
    
    @property
    def is_curr_calc_being_restarted(self):

        calc_dir = self.calc_dir
        curr_contcar = os.path.join(calc_dir, "CONTCAR")
        if not os.path.exists(curr_contcar):
            return False
        with open(curr_contcar, "r", encoding="utf-8") as f:
            contents = f.read()
            if len(contents) > 0:
                return True
            else:
                return False

    @property
    def copy_contcar_to_poscar(self):
        """
        Copies CONTCAR from parent to POSCAR of child
        """
        kill_job = self.kill_job
        if kill_job:
            return None

        curr_contcar = os.path.join(self.calc_dir, "CONTCAR")
        prev_contcar = os.path.join(self.prev_calc_dir, "CONTCAR")
        curr_poscar = os.path.join(self.calc_dir, "POSCAR")
        if self.is_curr_calc_being_restarted:
            copyfile(curr_contcar, curr_poscar)
            return "copied contcar from current calc"

        if os.path.exists(prev_contcar):
            with open(prev_contcar, "r", encoding="utf-8") as f:
                contents = f.read()
                if len(contents) > 0:
                    copyfile(prev_contcar, curr_poscar)
                    return "copied contcar from prev calc"
                else:
                    return None
        return None
<<<<<<< HEAD

=======
    
>>>>>>> de4eb706
    @property
    def clean_poscar(self):
        """
        Returns:
            For any near zero values in lattice (e.g. 0.00000#####...), round to 0
                to avoid potential symprec related errors
        """
        poscar = self.poscar

        struc = poscar.structure
        lattice = np.copy(struc.lattice.matrix)
        lattice[np.abs(lattice) < 1e-5] = 0.0
        struc.lattice = lattice

        struc.to(filename=os.path.join(self.calc_dir, "POSCAR"), fmt="poscar")
<<<<<<< HEAD
=======

    @property
    def copy_incar_for_prelobster(self):
        """
        Copies INCAR from parent to child
            only pass if current calculation is prelobster to keep the same INCAR settings
            prelobster calcs are applied to generate a KPOINTS with the tetrahedra information (see ISMEAR = -5)
        """
        kill_job = self.kill_job
        if kill_job:
            return None

        curr_calc = self.curr_calc

        if "prelobster" not in curr_calc:
            return None

        src_dir = self.prev_calc_dir
        dst_dir = self.calc_dir

        fsrc = os.path.join(src_dir, "INCAR")
        if os.path.exists(fsrc):
            copyfile(fsrc, os.path.join(dst_dir, "INCAR"))
            return "copied incar"
        return None
    
    @property
    def copy_kpoints_for_prelobster(self):
        """
        Copies KPOINTS from parent to child
            only pass if current calculation is prelobster to keep the same KPOINTS settings
        """
        kill_job = self.kill_job
        if kill_job:
            return None

        curr_calc = self.curr_calc

        if "prelobster" not in curr_calc:
            return None

        src_dir = self.prev_calc_dir
        dst_dir = self.calc_dir

        fsrc = os.path.join(src_dir, "KPOINTS")
        if os.path.exists(fsrc):
            copyfile(fsrc, os.path.join(dst_dir, "KPOINTS"))
            return "copied kpoints"
        return None
    
    @property
    def copy_chgcar_for_parchg(self):
        """
        Copies CHGCAR from parent to child
            only pass if current calculation is parchg
        """
        kill_job = self.kill_job
        if kill_job:
            return None

        curr_calc = self.curr_calc

        if "parchg" not in curr_calc:
            return None

        src_dir = self.prev_calc_dir
        dst_dir = self.calc_dir

        fsrc = os.path.join(src_dir, "CHGCAR")
        if os.path.exists(fsrc):
            copyfile(fsrc, os.path.join(dst_dir, "CHGCAR"))
            return "copied chgcar"
        return None

    @property
    def copy_kpoints_for_parchg(self):
        """
        Copies KPOINTS from parent to child
            only pass if current calculation is parchg
        """
        kill_job = self.kill_job
        if kill_job:
            return None

        curr_calc = self.curr_calc

        if "parchg" not in curr_calc:
            return None

        src_dir = self.prev_calc_dir
        dst_dir = self.calc_dir

        fsrc = os.path.join(src_dir, "IBZKPT")
        if os.path.exists(fsrc):
            copyfile(fsrc, os.path.join(dst_dir, "KPOINTS"))
            return "copied kpoints"
        return None
>>>>>>> de4eb706

    @property
    def copy_wavecar(self):
        """
        Copies WAVECAR from parent to child
            doesn't pass if current calculation is relax or lobster
                (because KPOINTS will be different)
        """
        kill_job = self.kill_job
        if kill_job:
            return None
        
        if self.is_curr_calc_being_restarted:
            return None

<<<<<<< HEAD
        if self.is_curr_calc_being_restarted:
            return None

=======
>>>>>>> de4eb706
        errors_to_avoid_wavecar_passing = [
            "grad_not_orth",
            "eddrmm",
            "sym_too_tight",
            "bad_sym",
            "coef",
        ]

        errors_in_curr_calc = self.errors_encountered_in_curr_calc

        if set(errors_to_avoid_wavecar_passing) and errors_in_curr_calc:
            return None

        prev_wavecar = os.path.join(self.prev_calc_dir, "WAVECAR")
        curr_wavecar = os.path.join(self.calc_dir, "WAVECAR")

        if os.path.exists(prev_wavecar):
            copyfile(prev_wavecar, curr_wavecar)
            return "copied wavecar"
        return None

    @property
    def prev_gap(self):
        """
        Returns:
            parent's band gap (float) if parent is ready to pass else None
        """
        kill_job = self.kill_job
        if kill_job:
            return None

        # try to get bandgap
        gap_props = AnalyzeVASP(self.prev_calc_dir).gap_properties
        if gap_props and ("bandgap" in gap_props):
            return gap_props["bandgap"]
        return None

    @property
    def bandgap_label(self):
        """
        Returns:
            'metal'
                if parent band gap is < 0.01 eV
            'semiconductor'
                if parent band gap is < 0.5 eV or the structure is very large
            'insulator'
                if parent band gap is > 0.5 eV and structure is small

        need to worry about size of structure b/c ISMEAR = -5 is no good for large strucs
        """
        prev_gap = self.prev_gap
        if prev_gap is None:
            return None

        if prev_gap < 1e-2:
            return "metal"
        else:
            if len(StrucTools(os.path.join(self.calc_dir, "POSCAR")).structure) > 64:
                return "semiconductor"
            else:
                if prev_gap < 0.5:
                    return "semiconductor"
                else:
                    return "insulator"

    @property
    def bandgap_based_incar_adjustments(self):
        """
        Returns:
            a dictionary of INCAR adjustments based on band gap
                KSPACING, ISMEAR, SIGMA
        """
        curr_calc = self.curr_calc

        # if no parent bandgap can't be found, just stick to defaults
        bandgap_label = self.bandgap_label
        if not bandgap_label:
            return {}

        # do not change the ISMEAR, SIGMA, KSPACING for lobster and prelobster calcs
        if curr_calc in ["lobster", "prelobster"]:
            return {}

        adjustments = {}

        # more or less stolen from pymatgen
        if bandgap_label == "metal":
            adjustments["ISMEAR"] = 2
            adjustments["SIGMA"] = 0.2
            rmin = max(1.5, 25.22 - 2.87 * self.prev_gap)  # Eq. 25
            kspacing = 2 * np.pi * 1.0265 / (rmin - 1.0183)  # Eq. 29
            adjustments["KSPACING"] = min(kspacing, 0.44)
        elif bandgap_label == "semiconductor":
            adjustments["ISMEAR"] = 0
            adjustments["SIGMA"] = 0.05
            adjustments["KSPACING"] = 0.22
        elif bandgap_label == "insulator":
            adjustments["ISMEAR"] = -5
            adjustments["KSPACING"] = 0.22

        return adjustments

    @property
    def magmom_based_incar_adjustments(self):
        """
        Returns:
            a dictionary of INCAR adjustments based on magnetic moments
                MAGMOM drawn from previous calculation's optimized magnetic moments
        return no adjustments if
            parent doesn't exist
            parent calc is nonmagnetic
            parent calc is not converged
        """

        prev_calc_dir = self.prev_calc_dir
        if not os.path.exists(prev_calc_dir):
            return {}
        prev_incar = Incar.from_file(os.path.join(prev_calc_dir, "INCAR")).as_dict()
        if "ISPIN" not in prev_incar:
            return {}
        if prev_incar["ISPIN"] == 1:
            return {}

        av_prev = AnalyzeVASP(prev_calc_dir)
        vr_prev = av_prev.outputs.vasprun
        if not vr_prev:
            return {}

        if not av_prev.is_converged:
            return {}

        # if parent exists, is magnetic, has a vasprun, is converged, get its optimized magnetic moments as child's initial MAGMOM
        prev_structure = get_structure_from_prev_run(
            av_prev.outputs.vasprun, av_prev.outputs.outcar
        )

        magmom = prev_structure.site_properties["magmom"]
        magmom_string = " ".join([str(m) for m in magmom])

        return {"MAGMOM": magmom_string}

    @property
    def nbands_based_incar_adjustments(self):
        """
        Returns:
            a dictionary of INCAR adjustments based on NBANDS
                NBANDS = 1.5 * NBANDS of previous calculation for LOBSTER
        """
        prev_calc_dir = self.prev_calc_dir
        if not os.path.exists(prev_calc_dir):
            return {}

        # grab NBANDS from parent's OUTCAR
        av_prev = AnalyzeVASP(prev_calc_dir)
        prev_settings = av_prev.outputs.all_input_settings
        # if no OUTCAR, don't change NBANDS
        if not prev_settings:
            return {}

        old_nbands = prev_settings["NBANDS"]
        # based on CJB heuristic; note pymatgen io lobster seems to set too few bands by default
        new_nbands = {"NBANDS": int(1.5 * old_nbands)}
        return new_nbands

    @property
<<<<<<< HEAD
    def nelect_from_neutral_calc_dir(self):
        """
        Returns:
            number of electrons in neutral defect structure
        """

        calc_dir = self.calc_dir
        curr_xc_calc = self.xc_calc
        calc_list = self.calc_list

        # get list of neutral defect directories
        neutral_xc_calcs = [c for c in calc_list if "defect_neutral" in c.split("-")[1]]

        # if there is at least one neutral defect directory, use the first one
        # otherwise, raise an error
        if neutral_xc_calcs:
            neutral_xc_calc = neutral_xc_calcs[0]
            neutral_dir = calc_dir.replace(curr_xc_calc, neutral_xc_calc)
        else:
            raise ValueError("No defect_neutral directory found in calc_list")

        # check if the neutral defect directory exists
        if not os.path.exists(neutral_dir):
            raise ValueError(
                "Referenced neutral defect calculation directory not found"
            )

        # get all input settings from neutral defect directory
        all_input_settings = VASPOutputs(neutral_dir).all_input_settings

        # if NELECT is not found in the input settings, raise an error
        if "NELECT" not in all_input_settings:
            raise ValueError("NELECT not found in neutral defect directory")

        # return the number of electrons in the neutral defect structure
        return all_input_settings["NELECT"]

    @property
    def charged_defects_based_incar_adjustments(self):
        """
        Method will be called when the calc name include "defect_charged"

        A calc name of the form "xc-calculation_modifiers" is expected where
        the charge state of the defect is the first modifier

        For example, "gga-defect_charged_p1_1kpt_loose" is acceptable

        Returns:
            a dictionary of INCAR adjustments based on relative charge state of defect
                NELECT = NELECT of neutral defect structure - relative charge state
        """

        curr_xc_calc = self.xc_calc

        if "defect_charged" not in curr_xc_calc:
            return {}

        # get the charge state from xc-calculation name
        charge_state = curr_xc_calc.split("-")[1].split("_")[2]
        sign, value = charge_state[0], charge_state[1]

        # adjustment nelect based on charge state (p and m reference relative charge)
        if sign == "p":
            nelect_adj = -1 * int(value)
        elif sign == "m":
            nelect_adj = int(value)
        else:
            raise ValueError("Charge state must be designated by p or m")

        # find number of electrons in parent neutral defect structure
        neutral_nelect = self.nelect_from_neutral_calc_dir

        # adjust number of electorn to create charged defect structure
        charged_nelect = neutral_nelect + nelect_adj

        return {"NELECT": int(charged_nelect)}

=======
    def prev_number_of_kpoints(self):
        """
        Returns:
            parent's number_of_kpoints (float) if parent is ready to pass else None
        """
        kill_job = self.kill_job
        if kill_job:
            return None

        prev_calc_dir = self.prev_calc_dir
        prev_ibz = os.path.join(prev_calc_dir, "IBZKPT")

        try:
            kpoints = Kpoints.from_file(prev_ibz)
        except:
            return None

        kpts = kpoints.kpts
        if not kpts:
            return None

        num_kpoints = len(kpoints.kpts)

        if num_kpoints:
            return num_kpoints
        return None

    def kpoints_based_incar_adjustments(self, ncore, min_total_tasks=32):
        """
        Returns:
            a dictionary of INCAR adjustments based on kpoints
                KPAR
        """
        curr_xc = self.curr_xc
        curr_calc = self.curr_calc

        # only change KPAR for hse06 calcs
        if curr_xc != "hse06":
            return {}

        # do not set KPAR for preggastatic calcs
        if "preggastatic" in curr_calc:
            return {}

        prev_number_of_kpoints = self.prev_number_of_kpoints
        if not prev_number_of_kpoints:
            return {}

        adjustments = {}

        cores_for_kpoints = min_total_tasks / ncore

        kpar = max(
            [
                v
                for v in range(1, 9)
                # total number of kpoints and cores for kpoints must be divisible by KPAR
                if (prev_number_of_kpoints % v == 0) and (cores_for_kpoints % v == 0)
            ]
        )

        adjustments["KPAR"] = kpar
        return adjustments

    @property
>>>>>>> de4eb706
    def pass_kpoints_for_lobster(self):
        """
        Passes prelobster's IBZKPT to lobster's KPOINTS
        """
        kill_job = self.kill_job
        if kill_job:
            return None
        
        curr_calc = self.curr_calc
        curr_calc_dir = self.calc_dir

        if curr_calc != "lobster":
            return None

        prev_calc_dir = curr_calc_dir.replace(curr_calc, 'prelobster')
        if not os.path.exists(prev_calc_dir):
            return None

        prev_ibz = os.path.join(prev_calc_dir, "IBZKPT")
        prev_kpt = os.path.join(prev_calc_dir, "KPOINTS")
        curr_kpt = os.path.join(curr_calc_dir, "KPOINTS")

        if os.path.exists(prev_ibz):
            copyfile(prev_ibz, curr_kpt)
            return "copied IBZKPT from prev calc"
        elif os.path.exists(prev_kpt):
            copyfile(prev_kpt, curr_kpt)
            return "copied KPOINTS from prev calc"
        return None

    @property
    def update_incar(self):
        """
        Returns: Nothing
            Updates INCAR based on band gap, magnetic moments, and NBANDS

            Writes new INCAR to file
        """

        # get bandgap related adjustments if relevant (ISMEAR, SIGMA, KSPACING)
        bandgap_based_incar_adjustments = self.bandgap_based_incar_adjustments

        # get new magmom if relevant (MAGMOM)
        magmom_based_incar_adjustments = self.magmom_based_incar_adjustments

        # get kpoints related adjustments if relevant
        # kpoints_based_incar_adjustments = self.kpoints_based_incar_adjustments

        # merge bandgap and magmom
        incar_adjustments = magmom_based_incar_adjustments.copy()
        incar_adjustments.update(bandgap_based_incar_adjustments)
        # incar_adjustments.update(kpoints_based_incar_adjustments)

        curr_calc = self.curr_calc
        if curr_calc in ["lobster"]:
            # for lobster calcs, we can't use KSPACING
            if "KSPACING" in incar_adjustments:
                del incar_adjustments["KSPACING"]

            # lobster calcs should have ISMEAR = 0 and SIGMA = 0.05 (I think there are issues with other ISMEAR values)
            incar_adjustments["ISMEAR"] = -5
            # incar_adjustments["SIGMA"] = 0.05

            # update NBANDS if doing lobster
            nbands_based_incar_adjustments = self.nbands_based_incar_adjustments
            incar_adjustments.update(nbands_based_incar_adjustments)

        if "defect_charged" in curr_xc_calc:
            # update NELECT based on relative charge of defect
            incar_adjustments.update(self.charged_defects_based_incar_adjustments)

        if "1kpt" in curr_xc_calc:
            # use ISMEAR = 0 to avoid NKPT < 4 error associated with ISMEAR = -5
            incar_adjustments["ISMEAR"] = 0

        was_wavecar_copied = self.copy_wavecar
        if was_wavecar_copied or os.path.exists(os.path.join(self.calc_dir, "WAVECAR")):
            incar_adjustments["ISTART"] = 1
            
        was_incar_copied_prelobster = self.copy_incar_for_prelobster
        if was_incar_copied_prelobster:
            # since prelobster calcs are used to generate KPOINTS with tetrahedra information (ISMEAR = -5), we don't want to run any vasp steps
            incar_adjustments["NELM"] = 0
            incar_adjustments["NSW"] = 0
            incar_adjustments["ISMEAR"] = -5
            
        was_kpoints_copied_prelobster = self.copy_kpoints_for_prelobster
        if was_kpoints_copied_prelobster:
            if "KSPACING" in incar_adjustments:
                del incar_adjustments["KSPACING"]
        
        was_chgcar_copied_parchg = self.copy_chgcar_for_parchg
        if was_chgcar_copied_parchg:
            incar_adjustments["ICHARG"] = 1

        was_kpoints_copied_parchg = self.copy_kpoints_for_parchg
        if was_kpoints_copied_parchg:
            if "KSPACING" in incar_adjustments:
                del incar_adjustments["KSPACING"]

        # make sure we don't override user-defined INCAR modifications
        user_incar_mods = self.incar_mods
        if user_incar_mods is None:
            user_incar_mods = {}
        if incar_adjustments is None:
            incar_adjustments = {}
        incar = Incar.from_file(os.path.join(self.calc_dir, "INCAR"))
        ncore = incar["NCORE"] if "NCORE" in incar else 1
        self.kpoints_based_incar_adjustments(ncore)

        # loop through adjustments and apply them
        for key, value in incar_adjustments.items():
            if user_incar_mods:
                if (key not in user_incar_mods) or (key == "MAGMOM"):
                    incar[key] = value
            else:
                incar[key] = value

        # apply our user-defined mods last to give them precedence
        hubbard_keys = ["LDAUU", "LDAUJ", "LDAUL"]
        for key, value in user_incar_mods.items():
            if key in hubbard_keys:
                continue
            incar[key] = value

        poscar = self.poscar
        for key in hubbard_keys:
            if key in user_incar_mods:
                el_to_value = user_incar_mods[key]
                if not el_to_value:
                    continue

                incar[key] = [
                    (
                        el_to_value.get(sym, 0)
                        if isinstance(el_to_value.get(sym, 0), (float, int))
                        else 0
                    )
                    for sym in poscar.site_symbols
                ]

        # write to INCAR
        incar.write_file(os.path.join(self.calc_dir, "INCAR"))
        return "updated incar"

    @property
    def write_to_job_killer(self):
        """
        Writes to a file in launch_dir called job_killer.o that will trigger the job to be canceled
            b/c of the try/except block in main, this will also write the error message to the file if passer fails for some reason
        """
        kill_job = self.kill_job
        fready_to_pass = os.path.join(self.launch_dir, "job_killer.o")
        with open(fready_to_pass, "w", encoding="utf-8") as f:
            if kill_job:
                f.write("kill this job")
            else:
                f.write("good to pass")

    @property
    def complete_pass(self):
        """
        copy files + update INCAR
        """
        self.copy_contcar_to_poscar
        self.clean_poscar
        self.update_incar  # this also copies wavecar
        self.pass_kpoints_for_lobster

        return "completed pass"


def debug():
    """
    Execute this to avoid the try/except and really figure out what's causing this script to fail
    """
    # get info that pertains to the present calculation
    passer_dict_as_str = sys.argv[1]

    # initialize the Passer for this claculation
    passer = Passer(passer_dict_as_str=passer_dict_as_str)

    passer.write_to_job_killer
    passer.complete_pass


def main():
    """
    This gets executed from your scripts_dir
    """
    # get info that pertains to the present calculation
    passer_dict_as_str = sys.argv[1]

    # initialize the Passer for this claculation
    passer = Passer(passer_dict_as_str=passer_dict_as_str)

    # try to write to job_killer and complete pass (copy CONTCAR, WAVECAR and update INCAR)
    try:
        passer.write_to_job_killer
        passer.complete_pass

    # if this fails for some reason, kill the job and populate job_killer.o with python error message that caused failure
    except Exception as e:
        fready_to_pass = os.path.join(passer.launch_dir, "job_killer.o")
        with open(fready_to_pass, "w", encoding="utf-8") as f:
            f.write("kill this job\n\n\n")
            f.write(str(e))
        f.write(traceback.print_exc())


if __name__ == "__main__":
    main()<|MERGE_RESOLUTION|>--- conflicted
+++ resolved
@@ -80,21 +80,6 @@
             return [line.strip() for line in f]
 
     @property
-    def errors_encountered_in_curr_calc(self):
-        """
-        Returns:
-            get all errors present in errors.o file so can augment passer behavior as needed
-        """
-
-        errors_o = os.path.join(self.calc_dir, "errors.o")
-
-        if not os.path.exists(errors_o):
-            return None
-
-        with open(errors_o, "r", encoding="utf-8") as f:
-            return [line.strip() for line in f]
-
-    @property
     def prev_xc_calc(self):
         """
         Returns:
@@ -130,7 +115,6 @@
             prev_xc_calc = curr_xc_calc.replace(curr_calc, "relax")
             return prev_xc_calc
 
-<<<<<<< HEAD
         if "defect_neutral" in curr_calc:
             if curr_xc in ["gga", "ggau"]:
                 # setting dummy reference b/c nothing should come before gga-defect_neutral
@@ -154,7 +138,7 @@
                 # for metagga or otherwise, inherit from charged gga calculation
                 prev_xc_calc = curr_xc_calc.replace(curr_xc, "gga")
             return prev_xc_calc
-=======
+
         if curr_xc == "hse06":
             if curr_calc == "preggastatic":
                 # for hse06-preggastatic, inherit from the source structure selected by the user
@@ -168,7 +152,6 @@
         if curr_calc == "parchg":
             # for parchg, inherit from lobster
             return curr_xc_calc.replace(curr_calc, "lobster")
->>>>>>> de4eb706
 
         # everything else inherits from static
         return curr_xc_calc.replace(curr_calc, "static")
@@ -254,7 +237,7 @@
         if not prev_calc_convergence:
             return True
         return False
-    
+
     @property
     def is_curr_calc_being_restarted(self):
 
@@ -268,20 +251,6 @@
                 return True
             else:
                 return False
-    
-    @property
-    def is_curr_calc_being_restarted(self):
-
-        calc_dir = self.calc_dir
-        curr_contcar = os.path.join(calc_dir, "CONTCAR")
-        if not os.path.exists(curr_contcar):
-            return False
-        with open(curr_contcar, "r", encoding="utf-8") as f:
-            contents = f.read()
-            if len(contents) > 0:
-                return True
-            else:
-                return False
 
     @property
     def copy_contcar_to_poscar(self):
@@ -308,11 +277,7 @@
                 else:
                     return None
         return None
-<<<<<<< HEAD
-
-=======
     
->>>>>>> de4eb706
     @property
     def clean_poscar(self):
         """
@@ -328,8 +293,6 @@
         struc.lattice = lattice
 
         struc.to(filename=os.path.join(self.calc_dir, "POSCAR"), fmt="poscar")
-<<<<<<< HEAD
-=======
 
     @property
     def copy_incar_for_prelobster(self):
@@ -427,7 +390,6 @@
             copyfile(fsrc, os.path.join(dst_dir, "KPOINTS"))
             return "copied kpoints"
         return None
->>>>>>> de4eb706
 
     @property
     def copy_wavecar(self):
@@ -439,16 +401,10 @@
         kill_job = self.kill_job
         if kill_job:
             return None
-        
+
         if self.is_curr_calc_being_restarted:
             return None
 
-<<<<<<< HEAD
-        if self.is_curr_calc_being_restarted:
-            return None
-
-=======
->>>>>>> de4eb706
         errors_to_avoid_wavecar_passing = [
             "grad_not_orth",
             "eddrmm",
@@ -614,85 +570,6 @@
         return new_nbands
 
     @property
-<<<<<<< HEAD
-    def nelect_from_neutral_calc_dir(self):
-        """
-        Returns:
-            number of electrons in neutral defect structure
-        """
-
-        calc_dir = self.calc_dir
-        curr_xc_calc = self.xc_calc
-        calc_list = self.calc_list
-
-        # get list of neutral defect directories
-        neutral_xc_calcs = [c for c in calc_list if "defect_neutral" in c.split("-")[1]]
-
-        # if there is at least one neutral defect directory, use the first one
-        # otherwise, raise an error
-        if neutral_xc_calcs:
-            neutral_xc_calc = neutral_xc_calcs[0]
-            neutral_dir = calc_dir.replace(curr_xc_calc, neutral_xc_calc)
-        else:
-            raise ValueError("No defect_neutral directory found in calc_list")
-
-        # check if the neutral defect directory exists
-        if not os.path.exists(neutral_dir):
-            raise ValueError(
-                "Referenced neutral defect calculation directory not found"
-            )
-
-        # get all input settings from neutral defect directory
-        all_input_settings = VASPOutputs(neutral_dir).all_input_settings
-
-        # if NELECT is not found in the input settings, raise an error
-        if "NELECT" not in all_input_settings:
-            raise ValueError("NELECT not found in neutral defect directory")
-
-        # return the number of electrons in the neutral defect structure
-        return all_input_settings["NELECT"]
-
-    @property
-    def charged_defects_based_incar_adjustments(self):
-        """
-        Method will be called when the calc name include "defect_charged"
-
-        A calc name of the form "xc-calculation_modifiers" is expected where
-        the charge state of the defect is the first modifier
-
-        For example, "gga-defect_charged_p1_1kpt_loose" is acceptable
-
-        Returns:
-            a dictionary of INCAR adjustments based on relative charge state of defect
-                NELECT = NELECT of neutral defect structure - relative charge state
-        """
-
-        curr_xc_calc = self.xc_calc
-
-        if "defect_charged" not in curr_xc_calc:
-            return {}
-
-        # get the charge state from xc-calculation name
-        charge_state = curr_xc_calc.split("-")[1].split("_")[2]
-        sign, value = charge_state[0], charge_state[1]
-
-        # adjustment nelect based on charge state (p and m reference relative charge)
-        if sign == "p":
-            nelect_adj = -1 * int(value)
-        elif sign == "m":
-            nelect_adj = int(value)
-        else:
-            raise ValueError("Charge state must be designated by p or m")
-
-        # find number of electrons in parent neutral defect structure
-        neutral_nelect = self.nelect_from_neutral_calc_dir
-
-        # adjust number of electorn to create charged defect structure
-        charged_nelect = neutral_nelect + nelect_adj
-
-        return {"NELECT": int(charged_nelect)}
-
-=======
     def prev_number_of_kpoints(self):
         """
         Returns:
@@ -758,7 +635,83 @@
         return adjustments
 
     @property
->>>>>>> de4eb706
+    def nelect_from_neutral_calc_dir(self):
+        """
+        Returns:
+            number of electrons in neutral defect structure
+        """
+
+        calc_dir = self.calc_dir
+        curr_xc_calc = self.xc_calc
+        calc_list = self.calc_list
+
+        # get list of neutral defect directories
+        neutral_xc_calcs = [c for c in calc_list if "defect_neutral" in c.split("-")[1]]
+
+        # if there is at least one neutral defect directory, use the first one
+        # otherwise, raise an error
+        if neutral_xc_calcs:
+            neutral_xc_calc = neutral_xc_calcs[0]
+            neutral_dir = calc_dir.replace(curr_xc_calc, neutral_xc_calc)
+        else:
+            raise ValueError("No defect_neutral directory found in calc_list")
+
+        # check if the neutral defect directory exists
+        if not os.path.exists(neutral_dir):
+            raise ValueError(
+                "Referenced neutral defect calculation directory not found"
+            )
+
+        # get all input settings from neutral defect directory
+        all_input_settings = VASPOutputs(neutral_dir).all_input_settings
+
+        # if NELECT is not found in the input settings, raise an error
+        if "NELECT" not in all_input_settings:
+            raise ValueError("NELECT not found in neutral defect directory")
+
+        # return the number of electrons in the neutral defect structure
+        return all_input_settings["NELECT"]
+
+    @property
+    def charged_defects_based_incar_adjustments(self):
+        """
+        Method will be called when the calc name include "defect_charged"
+
+        A calc name of the form "xc-calculation_modifiers" is expected where
+        the charge state of the defect is the first modifier
+
+        For example, "gga-defect_charged_p1_1kpt_loose" is acceptable
+
+        Returns:
+            a dictionary of INCAR adjustments based on relative charge state of defect
+                NELECT = NELECT of neutral defect structure - relative charge state
+        """
+
+        curr_xc_calc = self.xc_calc
+
+        if "defect_charged" not in curr_xc_calc:
+            return {}
+
+        # get the charge state from xc-calculation name
+        charge_state = curr_xc_calc.split("-")[1].split("_")[2]
+        sign, value = charge_state[0], charge_state[1]
+
+        # adjustment nelect based on charge state (p and m reference relative charge)
+        if sign == "p":
+            nelect_adj = -1 * int(value)
+        elif sign == "m":
+            nelect_adj = int(value)
+        else:
+            raise ValueError("Charge state must be designated by p or m")
+
+        # find number of electrons in parent neutral defect structure
+        neutral_nelect = self.nelect_from_neutral_calc_dir
+
+        # adjust number of electorn to create charged defect structure
+        charged_nelect = neutral_nelect + nelect_adj
+
+        return {"NELECT": int(charged_nelect)}
+
     def pass_kpoints_for_lobster(self):
         """
         Passes prelobster's IBZKPT to lobster's KPOINTS
@@ -813,6 +766,7 @@
         # incar_adjustments.update(kpoints_based_incar_adjustments)
 
         curr_calc = self.curr_calc
+        curr_xc_calc = self.xc_calc
         if curr_calc in ["lobster"]:
             # for lobster calcs, we can't use KSPACING
             if "KSPACING" in incar_adjustments:
