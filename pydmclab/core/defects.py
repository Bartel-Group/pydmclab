--- conflicted
+++ resolved
@@ -497,11 +497,7 @@
                 formula_of_defective_structure = CompTools(
                     StrucTools(shaken_strucs_as_list[0]).structure.formula
                 ).clean
-<<<<<<< HEAD
-
-=======
                 
->>>>>>> b6fc5d99
                 if formula_of_defective_structure not in shaken_strucs:
                     shaken_strucs[formula_of_defective_structure] = {}    
                 shaken_strucs[formula_of_defective_structure].update(
